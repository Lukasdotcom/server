<?php
/**
 * @copyright Copyright (c) 2016, ownCloud, Inc.
 *
 * @author Arthur Schiwon <blizzz@arthur-schiwon.de>
 * @author Christoph Wurst <christoph@winzerhof-wurst.at>
 * @author Frank Karlitschek <frank@karlitschek.de>
 * @author Joas Schilling <coding@schilljs.com>
 * @author Julius Härtl <jus@bitgrid.net>
 * @author Lukas Reschke <lukas@statuscode.ch>
 * @author Morris Jobke <hey@morrisjobke.de>
 * @author Vincent Petry <vincent@nextcloud.com>
 *
 * @license AGPL-3.0
 *
 * This code is free software: you can redistribute it and/or modify
 * it under the terms of the GNU Affero General Public License, version 3,
 * as published by the Free Software Foundation.
 *
 * This program is distributed in the hope that it will be useful,
 * but WITHOUT ANY WARRANTY; without even the implied warranty of
 * MERCHANTABILITY or FITNESS FOR A PARTICULAR PURPOSE. See the
 * GNU Affero General Public License for more details.
 *
 * You should have received a copy of the GNU Affero General Public License, version 3,
 * along with this program. If not, see <http://www.gnu.org/licenses/>
 *
 */
// We only can count up. The 4. digit is only for the internal patchlevel to trigger DB upgrades
// between betas, final and RCs. This is _not_ the public version number. Reset minor/patchlevel
// when updating major/minor version number.

<<<<<<< HEAD
$OC_Version = [23, 0, 0, 2];
=======
$OC_Version = [23, 0, 0, 3];
>>>>>>> f3d5f271

// The human readable string
$OC_VersionString = '23.0.0 beta 1';

$OC_VersionCanBeUpgradedFrom = [
	'nextcloud' => [
		'22.1' => true,
		'23.0' => true,
	],
	'owncloud' => [
		'10.5' => true,
	],
];

// default Nextcloud channel
$OC_Channel = 'git';

// The build number
$OC_Build = '';

// Vendor of this package
$vendor = 'nextcloud';<|MERGE_RESOLUTION|>--- conflicted
+++ resolved
@@ -30,11 +30,7 @@
 // between betas, final and RCs. This is _not_ the public version number. Reset minor/patchlevel
 // when updating major/minor version number.
 
-<<<<<<< HEAD
-$OC_Version = [23, 0, 0, 2];
-=======
-$OC_Version = [23, 0, 0, 3];
->>>>>>> f3d5f271
+$OC_Version = [23, 0, 0, 4];
 
 // The human readable string
 $OC_VersionString = '23.0.0 beta 1';
