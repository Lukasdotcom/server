--- conflicted
+++ resolved
@@ -75,11 +75,7 @@
 			$host = 'ldap://' . $host;
 			$pos = 4;
 		}
-<<<<<<< HEAD
-		if (strpos($host, ':', strpos($host, '://') + 1) === false && !empty($port)) {
-=======
-		if (strpos($host, ':', $pos + 1) === false) {
->>>>>>> 603feb98
+		if (strpos($host, ':', $pos + 1) === false && !empty($port)) {
 			//ldap_connect ignores port parameter when URLs are passed
 			$host .= ':' . $port;
 		}
