--- conflicted
+++ resolved
@@ -150,11 +150,6 @@
 			function () {
 				$(this).find('.globe,.mail,.delete,.edit').animate({ opacity: 0.1 }, 200, function() {});
 			}
-<<<<<<< HEAD
-			adrstr = encodeURIComponent(adrstr);
-			var uri = 'http://open.mapquestapi.com/nominatim/v1/search.php?q=' + adrstr + '&limit=10&addressdetails=1&polygon=1&zoom=';
-			var newWindow = window.open(uri,'_blank');
-=======
 		);
 	},
 	loadHandlers:function() {
@@ -166,7 +161,6 @@
 		var url = OC.Contacts.propertyContainerFor(obj).find('#url').val();
 		if(url != '') {
 			var newWindow = window.open(url,'_blank');
->>>>>>> 46d6fd15
 			newWindow.focus();
 			}
 		}
@@ -206,106 +200,6 @@
 			function () {
 				$('#phototools').slideUp(200);
 			}
-<<<<<<< HEAD
-		},
-		showCardDAVUrl:function(username, bookname){
-			$('#carddav_url').val(totalurl + '/' + username + '/' + bookname);
-			$('#carddav_url').show();
-			$('#carddav_url_close').show();
-		},
-		loadListHandlers:function() {
-			$('.propertylist li a.delete').unbind('click');
-			$('.propertylist li a.delete').unbind('keydown');
-			var deleteItem = function(obj) {
-				obj.tipsy('hide');
-				Contacts.UI.Card.deleteProperty(obj, 'list');
-			}
-			$('.propertylist li a.delete, .addresscard .delete').click(function() { deleteItem($(this)) });
-			$('.propertylist li a.delete, .addresscard .delete').keydown(function() { deleteItem($(this)) });
-			$('.propertylist li a.mail').click(function() { Contacts.UI.mailTo(this) });
-			$('.propertylist li a.mail').keydown(function() { Contacts.UI.mailTo(this) });
-			$('.addresscard .globe').click(function() { $(this).tipsy('hide');Contacts.UI.searchOSM(this); });
-			$('.addresscard .globe').keydown(function() { $(this).tipsy('hide');Contacts.UI.searchOSM(this); });
-			$('.addresscard .edit').click(function() { $(this).tipsy('hide');Contacts.UI.Card.editAddress(this, false); });
-			$('.addresscard .edit').keydown(function() { $(this).tipsy('hide');Contacts.UI.Card.editAddress(this, false); });
-			$('.addresscard,.propertylist li,.propertycontainer').hover(
-				function () {
-					$(this).find('.globe,.mail,.delete,.edit').animate({ opacity: 1.0 }, 200, function() {});
-				}, 
-				function () {
-					$(this).find('.globe,.mail,.delete,.edit').animate({ opacity: 0.1 }, 200, function() {});
-				}
-			);
-		},
-		loadHandlers:function() {
-			var deleteItem = function(obj) {
-				obj.tipsy('hide');
-				Contacts.UI.Card.deleteProperty(obj, 'single');
-			}
-			$('#identityprops a.delete').click( function() { deleteItem($(this)) });
-			$('#identityprops a.delete').keydown( function() { deleteItem($(this)) });
-			$('#categories_value a.edit').click( function() { $(this).tipsy('hide');OCCategories.edit(); } );
-			$('#categories_value a.edit').keydown( function() { $(this).tipsy('hide');OCCategories.edit(); } );
-			$('#fn_select').combobox({
-				'id': 'fn',
-				'name': 'value',
-				'classes': ['contacts_property', 'nonempty', 'huge', 'tip', 'float'],
-				'attributes': {'placeholder': t('contacts', 'Enter name')},
-				'title': t('contacts', 'Format custom, Short name, Full name, Reverse or Reverse with comma')});
-			$('#bday').datepicker({
-						dateFormat : 'dd-mm-yy'
-			});
-			// Style phone types
-			$('#phonelist').find('select.contacts_property').multiselect({
-													noneSelectedText: t('contacts', 'Select type'),
-													header: false,
-													selectedList: 4,
-													classes: 'typelist'
-												});
-			$('#edit_name').click(function(){Contacts.UI.Card.editName()});
-			$('#edit_name').keydown(function(){Contacts.UI.Card.editName()});
-			
-			/* Initialize the photo edit dialog */
-			$('#edit_photo_dialog').dialog({ autoOpen: false, modal: true, height: 'auto', width: 'auto' });
-			$('#edit_photo_dialog' ).dialog( 'option', 'buttons', [
-				{
-					text: "Ok",
-					click: function() { 
-						Contacts.UI.Card.savePhoto(this);
-						$(this).dialog('close');
-					}
-				},
-				{
-					text: "Cancel",
-					click: function() { $(this).dialog('close'); }
-				}
-			] );
-			
-			/*$('#fn').blur(function(){
-				if($('#fn').val() == '') {
-					OC.dialogs.alert(t('contacts','The name field cannot be empty. Please enter a name for this contact.'), t('contacts','Name is empty'), function() { $('#fn').focus(); });
-					$('#fn').focus();
-					return false;
-				}
-			});*/
-			
-			// Name has changed. Update it and reorder.
-			$('#fn').change(function(){
-				var name = $('#fn').val().strip_tags();
-				var item = $('#contacts [data-id="'+Contacts.UI.Card.id+'"]');
-				$(item).find('a').html(name);
-				Contacts.UI.Card.fn = name;
-				var added = false;
-				$('#contacts li').each(function(){
-					if ($(this).text().toLowerCase() > name.toLowerCase()) {
-						$(this).before(item).fadeIn('fast');
-						added = true;
-						return false;
-					}
-				});
-				if(!added) {
-					$('#leftcontent ul').append(item);
-=======
 		);
 		$('#phototools').hover(
 			function () {
@@ -331,7 +225,6 @@
 				click: function() {
 					OC.Contacts.Card.savePhoto(this);
 					$(this).dialog('close');
->>>>>>> 46d6fd15
 				}
 			},
 			{
@@ -473,48 +366,6 @@
 						}
 					});
 				}
-<<<<<<< HEAD
-				else {
-					localLoadContact();
-				}
-			},
-			doExport:function() {
-				document.location.href = OC.linkTo('contacts', 'export.php') + '?contactid=' + this.id;
-			},
-			doImport:function(){
-				Contacts.UI.notImplemented();
-			},
-			editNew:function(){ // add a new contact
-				this.id = ''; this.bookid = '', this.fn = ''; this.fullname = ''; this.givname = ''; this.famname = ''; this.addname = ''; this.honpre = ''; this.honsuf = '';
-				self = this;
-				$.getJSON(OC.filePath('contacts', 'ajax', 'selectaddressbook.php'),{},function(jsondata) {
-					if(jsondata.status == 'success') {
-						if(jsondata.data.type == 'dialog') {
-							// Load dialog to select addressbook.
-							if($('#selectaddressbook_dialog').dialog('isOpen') == true) {
-								$('#selectaddressbook_dialog').dialog('moveToTop');
-							} else {
-								$('#dialog_holder').html(jsondata.data.page).ready(function($) {
-									$('#selectaddressbook_dialog').dialog({
-										modal: true, height: 'auto', width: 'auto',
-										buttons: {
-											'Ok':function() {
-												Contacts.UI.Card.add(';;;;;', '',$('#selectaddressbook_dialog').find('input:checked').val(), true);
-												$(this).dialog('close');
-											},
-											'Cancel':function() { $(this).dialog('close'); }
-										},
-										close: function(event, ui) {
-											$(this).dialog('destroy').remove();
-										}
-									});
-								});
-							}
-						} else {
-							Contacts.UI.Card.bookid = jsondata.data.id;
-							Contacts.UI.Card.add(';;;;;', '',jsondata.data.id, true);
-						}
-=======
 			}
 
 			// Make sure proper DOM is loaded.
@@ -526,78 +377,10 @@
 							OC.Contacts.loadHandlers();
 							localLoadContact(newid, bookid);
 						});
->>>>>>> 46d6fd15
 					} else {
 						OC.dialogs.alert(jsondata.data.message, t('contacts', 'Error'));
 					}
 				});
-<<<<<<< HEAD
-				return false;
-			},
-			add:function(n, fn, aid, isnew){ // add a new contact
-				var localAddcontact = function(n, fn, aid, isnew) {
-					$.post(OC.filePath('contacts', 'ajax', 'addcontact.php'), { n: n, fn: fn, aid: aid, isnew: isnew },
-					function(jsondata) {
-						if (jsondata.status == 'success'){
-							$('#rightcontent').data('id',jsondata.data.id);
-							var id = jsondata.data.id;
-							$.getJSON(OC.filePath('contacts', 'ajax', 'contactdetails.php'),{'id':id},function(jsondata){
-								if(jsondata.status == 'success'){
-									Contacts.UI.Card.loadContact(jsondata.data);
-									$('#leftcontent .active').removeClass('active');
-									var item = $('<li role="button" data-id="'+jsondata.data.id+'" data-book-id="'+aid+'" class="active"><a href="index.php?id='+jsondata.data.id+'" style="background: url('+OC.filePath('contacts', '', 'thumbnail.php')+'?id='+jsondata.data.id+') no-repeat scroll 0% 0% transparent;">'+Contacts.UI.Card.fn+'</a></li>');
-									var added = false;
-									$('#leftcontent ul li').each(function(){
-										if ($(this).text().toLowerCase() > Contacts.UI.Card.fn.toLowerCase()) {
-											$(this).before(item).fadeIn('fast');
-											added = true;
-											return false;
-										}
-									});
-									if(!added) {
-										$('#leftcontent ul').append(item);
-									}
-									if(isnew) { // add some default properties
-										Contacts.UI.Card.addProperty('EMAIL');
-										Contacts.UI.Card.addProperty('TEL');
-										$('#fn').focus();
-									}
-								}
-								else{
-									OC.dialogs.alert(jsondata.data.message, t('contacts', 'Error'));
-								}
-							});
-							$('#contact_identity').show();
-							$('#actionbar').show();
-						}
-						else{
-							OC.dialogs.alert(jsondata.data.message, t('contacts', 'Error'));
-						}
-					});
-				}
-			
-				var card = $('#card')[0];
-				if(!card) {
-					$.getJSON(OC.filePath('contacts', 'ajax', 'loadcard.php'),{},function(jsondata){
-						if(jsondata.status == 'success'){
-							$('#rightcontent').html(jsondata.data.page).ready(function() {
-								Contacts.UI.loadHandlers();
-								localAddcontact(n, fn, aid, isnew);
-							});
-						} else{
-							OC.dialogs.alert(jsondata.data.message, t('contacts', 'Error'));
-						}
-					});
-				} else {
-					localAddcontact(n, fn, aid, isnew);
-				}
-			},
-			doDelete:function() {
-				$('#contacts_deletecard').tipsy('hide');
-				OC.dialogs.confirm(t('contacts', 'Are you sure you want to delete this contact?'), t('contacts', 'Warning'), function(answer) {
-					if(answer == true) {
-						$.post(OC.filePath('contacts', 'ajax', 'deletecard.php'),{'id':Contacts.UI.Card.id},function(jsondata){
-=======
 			} else if(!newid) {
 				console.log('Loading intro');
 				// load intro page
@@ -654,7 +437,6 @@
 						var id = jsondata.data.id;
 						var aid = jsondata.data.aid;
 						$.getJSON(OC.filePath('contacts', 'ajax', 'contact/details.php'),{'id':id},function(jsondata){
->>>>>>> 46d6fd15
 							if(jsondata.status == 'success'){
 								OC.Contacts.Card.loadContact(jsondata.data, aid);
 								var item = OC.Contacts.Contacts.insertContact({data:jsondata.data});
@@ -964,32 +746,12 @@
 					}
 					params[p].push(field.value);
 				}
-<<<<<<< HEAD
-				if($(obj).hasClass('nonempty') && $(obj).val().trim() == '') {
-					OC.dialogs.alert(t('contacts', 'This property has to be non-empty.'), t('contacts', 'Error'));
-					return false;
-				}
-				container = $(obj).parents('.propertycontainer').first(); // get the parent holding the metadata.
-				Contacts.UI.loading(obj, true);
-				var checksum = container.data('checksum');
-				var name = container.data('element');
-				var fields = container.find('input.contacts_property,select.contacts_property').serializeArray();
-				switch(name) {
-					case 'FN':
-						var nempty = true;
-						for(var i in Contacts.UI.Card.data.N[0]['value']) {
-							if(Contacts.UI.Card.data.N[0]['value'][i] != '') {
-								nempty = false;
-								break;
-							}
-=======
 			});
 					for(var i in this.data[name]) {
 						if(this.data[name][i]['checksum'] == oldchecksum) {
 							this.data[name][i]['checksum'] = checksum;
 							this.data[name][i]['value'] = value;
 							this.data[name][i]['parameters'] = params;
->>>>>>> 46d6fd15
 						}
 					}
 		},
@@ -1014,18 +776,6 @@
 							nempty = false;
 							break;
 						}
-<<<<<<< HEAD
-						break;
-				}
-				var q = container.find('input.contacts_property,select.contacts_property,textarea.contacts_property').serialize();
-				if(q == '' || q == undefined) {
-					OC.dialogs.alert(t('contacts', 'Couldn\'t serialize elements.'), t('contacts', 'Error'));
-					Contacts.UI.loading(obj, false);
-					return false;
-				}
-				q = q + '&id=' + this.id + '&name=' + name;
-				if(checksum != undefined && checksum != '') { // save
-=======
 					}
 					if(nempty) {
 						$('#n').val(fields[0].value + ';;;;');
@@ -1042,7 +792,6 @@
 			}
 			q = q + '&id=' + this.id + '&name=' + name;
 			if(checksum != undefined && checksum != '') { // save
->>>>>>> 46d6fd15
 					q = q + '&checksum=' + checksum;
 					console.log('Saving: ' + q);
 					$(obj).attr('disabled', 'disabled');
@@ -1056,23 +805,14 @@
 						}
 						if(jsondata.status == 'success'){
 							container.data('checksum', jsondata.data.checksum);
-<<<<<<< HEAD
-							Contacts.UI.Card.savePropertyInternal(name, fields, checksum, jsondata.data.checksum);
-							Contacts.UI.loading(obj, false);
-=======
 							OC.Contacts.Card.savePropertyInternal(name, fields, checksum, jsondata.data.checksum);
 							OC.Contacts.loading(obj, false);
->>>>>>> 46d6fd15
 							$(obj).removeAttr('disabled');
 							return true;
 						}
 						else{
 							OC.dialogs.alert(jsondata.data.message, t('contacts', 'Error'));
-<<<<<<< HEAD
-							Contacts.UI.loading(obj, false);
-=======
 							OC.Contacts.loading(obj, false);
->>>>>>> 46d6fd15
 							$(obj).removeAttr('disabled');
 							OC.Contacts.Card.update({cid:OC.Contacts.Card.id});
 							return false;
@@ -1085,99 +825,19 @@
 						if(jsondata.status == 'success'){
 							container.data('checksum', jsondata.data.checksum);
 							// TODO: savePropertyInternal doesn't know about new fields
-<<<<<<< HEAD
-							//Contacts.UI.Card.savePropertyInternal(name, fields, checksum, jsondata.data.checksum);
-							Contacts.UI.loading(obj, false);
-=======
 							//OC.Contacts.Card.savePropertyInternal(name, fields, checksum, jsondata.data.checksum);
 							OC.Contacts.loading(obj, false);
->>>>>>> 46d6fd15
 							$(obj).removeAttr('disabled');
 							return true;
 						}
 						else{
 							OC.dialogs.alert(jsondata.data.message, t('contacts', 'Error'));
-<<<<<<< HEAD
-							Contacts.UI.loading(obj, false);
-=======
 							OC.Contacts.loading(obj, false);
->>>>>>> 46d6fd15
 							$(obj).removeAttr('disabled');
 							OC.Contacts.Card.update({cid:OC.Contacts.Card.id});
 							return false;
 						}
 					},'json');
-<<<<<<< HEAD
-				}
-			},
-			addProperty:function(type){
-				switch (type) {
-					case 'PHOTO':
-						this.loadPhoto(true);
-						$('#file_upload_form').show();
-						$('#contacts_propertymenu_dropdown a[data-type="'+type+'"]').parent().hide();
-						$('#file_upload_start').trigger('click');
-						break;
-					case 'NOTE':
-						$('#note').show();
-						$('#contacts_propertymenu_dropdown a[data-type="'+type+'"]').parent().hide();
-						$('#note').find('textarea').expandingTextarea();
-						$('#note').find('textarea').focus();
-						break;
-					case 'EMAIL':
-						if($('#emaillist>li').length == 1) {
-							$('#emails').show();
-						}
-						Contacts.UI.Card.addMail();
-						break;
-					case 'TEL':
-						if($('#phonelist>li').length == 1) {
-							$('#phones').show();
-						}
-						Contacts.UI.Card.addPhone();
-						break;
-					case 'ADR':
-						if($('#addressdisplay>dl').length == 1) {
-							$('#addresses').show();
-						}
-						Contacts.UI.Card.editAddress('new', true);
-						break;
-					case 'NICKNAME':
-					case 'ORG':
-					case 'BDAY':
-					case 'CATEGORIES':
-						$('dl dt[data-element="'+type+'"],dd[data-element="'+type+'"]').show();
-						$('dd[data-element="'+type+'"]').find('input').focus();
-						$('#contacts_propertymenu_dropdown a[data-type="'+type+'"]').parent().hide();
-						break;
-				}
-			},
-			deleteProperty:function(obj, type){
-				Contacts.UI.loading(obj, true);
-				var checksum = Contacts.UI.checksumFor(obj);
-				if(checksum) {
-					$.post(OC.filePath('contacts', 'ajax', 'deleteproperty.php'),{'id': this.id, 'checksum': checksum },function(jsondata){
-						if(jsondata.status == 'success'){
-							if(type == 'list') {
-								Contacts.UI.propertyContainerFor(obj).remove();
-							} else if(type == 'single') {
-								var proptype = Contacts.UI.propertyTypeFor(obj);
-								Contacts.UI.Card.data[proptype] = null;
-								var othertypes = ['NOTE', 'PHOTO'];
-								if(othertypes.indexOf(proptype) != -1) {
-									Contacts.UI.propertyContainerFor(obj).data('checksum', '');
-									if(proptype == 'PHOTO') {
-										Contacts.UI.Contacts.refreshThumbnail(Contacts.UI.Card.id);
-										Contacts.UI.Card.loadPhoto(true);
-									} else if(proptype == 'NOTE') {
-										$('#note').find('textarea').val('');
-										Contacts.UI.propertyContainerFor(obj).hide();
-									}
-								} else {
-									$('dl dt[data-element="'+proptype+'"],dd[data-element="'+proptype+'"]').hide();
-									$('dl dd[data-element="'+proptype+'"]').data('checksum', '');
-									$('dl dd[data-element="'+proptype+'"]').find('input').val('');
-=======
 			}
 		},
 		addProperty:function(type) {
@@ -1250,7 +910,6 @@
 									$('#note').find('textarea').val('');
 									$('#contact_note').hide();
 									OC.Contacts.propertyContainerFor(obj).hide();
->>>>>>> 46d6fd15
 								}
 							} else {
 								$('dl dt[data-element="'+proptype+'"],dd[data-element="'+proptype+'"]').hide();
@@ -1385,52 +1044,8 @@
 				if((3 in adrarray && 5 in adrarray) && adrarray[3].length > 0 || adrarray[5].length > 0) {
 					adrtxt = adrtxt + '<li>' + adrarray[5].strip_tags() + ' ' + adrarray[3].strip_tags() + '</li>';
 				}
-<<<<<<< HEAD
-			},
-			loadAddresses:function(){
-				$('#addresses').hide();
-				$('#addressdisplay dl.propertycontainer').remove();
-				for(var adr in this.data.ADR) {
-					$('#addressdisplay dl').first().clone().insertAfter($('#addressdisplay dl').last()).show();
-					$('#addressdisplay dl').last().removeClass('template').addClass('propertycontainer');
-					$('#addressdisplay dl').last().data('checksum', this.data.ADR[adr]['checksum']);
-					var adrarray = this.data.ADR[adr]['value'];
-					var adrtxt = '';
-					if(adrarray[0] && adrarray[0].length > 0) {
-						adrtxt = adrtxt + '<li>' + adrarray[0].strip_tags() + '</li>';
-					}
-					if(adrarray[1] && adrarray[1].length > 0) {
-						adrtxt = adrtxt + '<li>' + adrarray[1].strip_tags() + '</li>';
-					}
-					if(adrarray[2] && adrarray[2].length > 0) {
-						adrtxt = adrtxt + '<li>' + adrarray[2].strip_tags() + '</li>';
-					}
-					if((adrarray[3] && adrarray[5]) && adrarray[3].length > 0 || adrarray[5].length > 0) {
-						adrtxt = adrtxt + '<li>' + adrarray[5].strip_tags() + ' ' + adrarray[3].strip_tags() + '</li>';
-					}
-					if(adrarray[4] && adrarray[4].length > 0) {
-						adrtxt = adrtxt + '<li>' + adrarray[4].strip_tags() + '</li>';
-					}
-					if(adrarray[6] && adrarray[6].length > 0) {
-						adrtxt = adrtxt + '<li>' + adrarray[6].strip_tags() + '</li>';
-					}
-					$('#addressdisplay dl').last().find('.addresslist').html(adrtxt);
-					var types = new Array();
-					var ttypes = new Array();
-					for(var param in this.data.ADR[adr]['parameters']) {
-						if(param.toUpperCase() == 'TYPE') {
-							types.push(t('contacts', ucwords(this.data.ADR[adr]['parameters'][param].toLowerCase())));
-							ttypes.push(this.data.ADR[adr]['parameters'][param]);
-						}
-					}
-					$('#addressdisplay dl').last().find('.adr_type_label').text(types.join('/'));
-					$('#addressdisplay dl').last().find('.adr_type').val(ttypes.join(','));
-					$('#addressdisplay dl').last().find('.adr').val(adrarray.join(';'));
-					$('#addressdisplay dl').last().data('checksum', this.data.ADR[adr]['checksum']);
-=======
 				if(adrarray[4] && adrarray[4].length > 0) {
 					adrtxt = adrtxt + '<li>' + adrarray[4].strip_tags() + '</li>';
->>>>>>> 46d6fd15
 				}
 				if(adrarray[6] && adrarray[6].length > 0) {
 					adrtxt = adrtxt + '<li>' + adrarray[6].strip_tags() + '</li>';
@@ -2049,18 +1664,6 @@
 						OC.dialogs.alert(jsondata.data.message, t('contacts', 'Error'));
 					}
 				});
-<<<<<<< HEAD
-			},
-			editPhoto:function(id, tmp_path){
-				//alert('editPhoto: ' + tmp_path);
-				$.getJSON(OC.filePath('contacts', 'ajax', 'cropphoto.php'),{'tmp_path':tmp_path,'id':this.id,'requesttoken':requesttoken},function(jsondata){
-					if(jsondata.status == 'success'){
-						//alert(jsondata.data.page);
-						$('#edit_photo_dialog_img').html(jsondata.data.page);
-					}
-					else{
-						OC.dialogs.alert(jsondata.data.message, t('contacts', 'Error'));
-=======
 			} else {
 				return false;
 			}
@@ -2099,7 +1702,6 @@
 						$(this).before(contact);
 						added = true;
 						return false;
->>>>>>> 46d6fd15
 					}
 				});
 			}
@@ -2230,36 +1832,6 @@
 								accept: accept
 							});
 						}
-<<<<<<< HEAD
-					}
-					$('#phonelist li:last-child').find('select').multiselect({
-														noneSelectedText: t('contacts', 'Select type'),
-														header: false,
-														selectedList: 4,
-														classes: 'typelist'
-													});
-				}
-				if($('#phonelist li').length > 1) {
-					$('#phones').show();
-					$('#contact_communication').show();
-				}
-				return false;
-			},
-		},
-		Addressbooks:{
-			droptarget:undefined,
-			droptext:t('contacts', 'Drop a VCF file to import contacts.'),
-			overview:function(){
-				if($('#chooseaddressbook_dialog').dialog('isOpen') == true){
-					$('#chooseaddressbook_dialog').dialog('moveToTop');
-				}else{
-					$('#dialog_holder').load(OC.filePath('contacts', 'ajax', 'chooseaddressbook.php'), function(jsondata){
-						if(jsondata.status != 'error'){
-							$('#chooseaddressbook_dialog').dialog({
-								minWidth: 600,
-								close: function(event, ui) {
-									$(this).dialog('destroy').remove();
-=======
 						var contactlist = $('#contacts ul[data-id="'+b+'"]');
 						var contacts = $('#contacts ul[data-id="'+b+'"] li');
 						for(var c in book.contacts) {
@@ -2276,7 +1848,6 @@
 											OC.Contacts.Contacts.update({cid:params.cid, aid:bookid, start:$('#contacts li[data-bookid="'+bookid+'"]').length});
 										}
 									});
->>>>>>> 46d6fd15
 								}
 							}
 						}
@@ -2295,48 +1866,6 @@
 					if(opts['startat'] == 0) { // only update card on first load.
 						OC.Contacts.Card.update(params);
 					}
-<<<<<<< HEAD
-					importUpload = xhr.upload,
-					xhr.onreadystatechange = function() {
-						if (xhr.readyState == 4){
-							response = $.parseJSON(xhr.responseText);
-							if(response.status == 'success') {
-								if(xhr.status == 200) {
-									Contacts.UI.Addressbooks.doImport(response.data.path, response.data.file);
-								} else {
-									$(Contacts.UI.Addressbooks.droptarget).html(Contacts.UI.Addressbooks.droptext);
-									Contacts.UI.loading(Contacts.UI.Addressbooks.droptarget, false);
-									OC.dialogs.alert(xhr.status + ': ' + xhr.responseText, t('contacts', 'Error'));
-								}
-							} else {
-								OC.dialogs.alert(response.data.message, t('contacts', 'Error'));
-							}
-						}
-					};
-					xhr.open('POST', OC.filePath('contacts', 'ajax', 'uploadimport.php') + '?file='+encodeURIComponent(file.name)+'&requesttoken='+requesttoken, true);
-					xhr.setRequestHeader('Cache-Control', 'no-cache');
-					xhr.setRequestHeader('X-Requested-With', 'XMLHttpRequest');
-					xhr.setRequestHeader('X_FILE_NAME', encodeURIComponent(file.name));
-					xhr.setRequestHeader('X-File-Size', file.size);
-					xhr.setRequestHeader('Content-Type', file.type);
-					xhr.send(file);
-				}
-			},
-			uploadImport:function(filelist) {
-				if(!filelist) {
-					OC.dialogs.alert(t('contacts','No files selected for upload.'), t('contacts', 'Error'));
-					return;
-				}
-				//var file = filelist.item(0);
-				var file = filelist[0];
-				var target = $('#import_upload_target');
-				var form = $('#import_upload_form');
-				var totalSize=0;
-				if(file.size > $('#max_upload').val()){
-					OC.dialogs.alert(t('contacts','The file you are trying to upload exceed the maximum size for file uploads on this server.'), t('contacts', 'Error'));
-					return;
-=======
->>>>>>> 46d6fd15
 				} else {
 					OC.Contacts.notify({message:t('contacts', 'Error')+': '+jsondata.data.message});
 				}
@@ -2740,32 +2269,7 @@
 					$('#upload input.stop').hide();
 				}
 			}
-<<<<<<< HEAD
-		};
-	
-		fileUpload.onprogress = function(e){
-			if (e.lengthComputable){
-				var _progress = Math.round((e.loaded * 100) / e.total);
-				//if (_progress != 100){
-				//}
-			}
-		};
-		xhr.open('POST', OC.filePath('contacts', 'ajax', 'uploadphoto.php')+'?id='+Contacts.UI.Card.id+'&requesttoken='+requesttoken+'&imagefile='+encodeURIComponent(file.name), true);
-		xhr.setRequestHeader('Cache-Control', 'no-cache');
-		xhr.setRequestHeader('X-Requested-With', 'XMLHttpRequest');
-		xhr.setRequestHeader('X_FILE_NAME', encodeURIComponent(file.name));
-		xhr.setRequestHeader('X-File-Size', file.size);
-		xhr.setRequestHeader('Content-Type', file.type);
-		xhr.send(file);
-	}
-
-	$('body').click(function(e){
-		if(!$(e.target).is('#contacts_propertymenu_button')) {
-			$('#contacts_propertymenu_dropdown').hide();
-		}
-=======
 		})
->>>>>>> 46d6fd15
 	});
 
 	OC.Contacts.loadHandlers();
