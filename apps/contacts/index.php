--- conflicted
+++ resolved
@@ -14,11 +14,6 @@
 
 // Get active address books. This creates a default one if none exists.
 $ids = OC_Contacts_Addressbook::activeIds(OCP\USER::getUser());
-<<<<<<< HEAD
-$has_contacts = (count(OC_Contacts_VCard::all($ids, 0, 1)) > 0 ? true : false); // just to check if there are any contacts.
-if($has_contacts === false) {
-	OCP\Util::writeLog('contacts','index.html: No contacts found.',OCP\Util::DEBUG);
-=======
 $has_contacts = (count(OC_Contacts_VCard::all($ids, 0, 1)) > 0 
 	? true 
 	: false); // just to check if there are any contacts.
@@ -26,7 +21,6 @@
 	OCP\Util::writeLog('contacts', 
 		'index.html: No contacts found.', 
 		OCP\Util::DEBUG);
->>>>>>> f25ccaff
 }
 
 // Load the files we need
