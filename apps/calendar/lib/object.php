<?php
/**
 * Copyright (c) 2011 Jakob Sack <mail@jakobsack.de>
 * This file is licensed under the Affero General Public License version 3 or
 * later.
 * See the COPYING-README file.
 */

/**
 * This class manages our calendar objects
 */
class OC_Calendar_Object{
	/**
	 * @brief Returns all objects of a calendar
	 * @param integer $id
	 * @return array
	 *
	 * The objects are associative arrays. You'll find the original vObject in
	 * ['calendardata']
	 */
	public static function all($id){
		$stmt = OC_DB::prepare( 'SELECT * FROM *PREFIX*calendar_objects WHERE calendarid = ?' );
		$result = $stmt->execute(array($id));

		$calendarobjects = array();
		while( $row = $result->fetchRow()){
			$calendarobjects[] = $row;
		}

		return $calendarobjects;
	}

	/**
	 * @brief Returns all objects of a calendar between $start and $end
	 * @param integer $id
	 * @param DateTime $start
	 * @param DateTime $end
	 * @return array
	 *
	 * The objects are associative arrays. You'll find the original vObject
	 * in ['calendardata']
	 */
	public static function allInPeriod($id, $start, $end){
		$stmt = OC_DB::prepare( 'SELECT * FROM *PREFIX*calendar_objects WHERE calendarid = ?'
		.' AND ((startdate >= ? AND startdate <= ? AND repeating = 0)'
		.' OR (enddate >= ? AND enddate <= ? AND repeating = 0)'
		.' OR (startdate <= ? AND repeating = 1))' );
		$start = self::getUTCforMDB($start);
		$end = self::getUTCforMDB($end);
		$result = $stmt->execute(array($id,
					$start, $end,
					$start, $end,
					$end));

		$calendarobjects = array();
		while( $row = $result->fetchRow()){
			$calendarobjects[] = $row;
		}

		return $calendarobjects;
	}

	/**
	 * @brief Returns an object
	 * @param integer $id
	 * @return associative array
	 */
	public static function find($id){
		$stmt = OC_DB::prepare( 'SELECT * FROM *PREFIX*calendar_objects WHERE id = ?' );
		$result = $stmt->execute(array($id));

		return $result->fetchRow();
	}

	/**
	 * @brief finds an object by its DAV Data
	 * @param integer $cid Calendar id
	 * @param string $uri the uri ('filename')
	 * @return associative array
	 */
	public static function findWhereDAVDataIs($cid,$uri){
		$stmt = OC_DB::prepare( 'SELECT * FROM *PREFIX*calendar_objects WHERE calendarid = ? AND uri = ?' );
		$result = $stmt->execute(array($cid,$uri));

		return $result->fetchRow();
	}

	/**
	 * @brief Adds an object
	 * @param integer $id Calendar id
	 * @param string $data  object
	 * @return insertid
	 */
	public static function add($id,$data){
		$object = OC_VObject::parse($data);
		OC_Calendar_App::loadCategoriesFromVCalendar($object);
		list($type,$startdate,$enddate,$summary,$repeating,$uid) = self::extractData($object);

		if(is_null($uid)){
			$object->setUID();
			$data = $object->serialize();
		}

		$uri = 'owncloud-'.md5($data.rand().time()).'.ics';

		$stmt = OC_DB::prepare( 'INSERT INTO *PREFIX*calendar_objects (calendarid,objecttype,startdate,enddate,repeating,summary,calendardata,uri,lastmodified) VALUES(?,?,?,?,?,?,?,?,?)' );
		$stmt->execute(array($id,$type,$startdate,$enddate,$repeating,$summary,$data,$uri,time()));

		OC_Calendar_Calendar::touchCalendar($id);

		return OC_DB::insertid('*PREFIX*calendar_objects');
	}

	/**
	 * @brief Adds an object with the data provided by sabredav
	 * @param integer $id Calendar id
	 * @param string $uri   the uri the card will have
	 * @param string $data  object
	 * @return insertid
	 */
	public static function addFromDAVData($id,$uri,$data){
		$object = OC_VObject::parse($data);
		list($type,$startdate,$enddate,$summary,$repeating,$uid) = self::extractData($object);

		$stmt = OC_DB::prepare( 'INSERT INTO *PREFIX*calendar_objects (calendarid,objecttype,startdate,enddate,repeating,summary,calendardata,uri,lastmodified) VALUES(?,?,?,?,?,?,?,?,?)' );
		$stmt->execute(array($id,$type,$startdate,$enddate,$repeating,$summary,$data,$uri,time()));

		OC_Calendar_Calendar::touchCalendar($id);

		return OC_DB::insertid('*PREFIX*calendar_objects');
	}

	/**
	 * @brief edits an object
	 * @param integer $id id of object
	 * @param string $data  object
	 * @return boolean
	 */
	public static function edit($id, $data){
		$oldobject = self::find($id);

		$object = OC_VObject::parse($data);
		OC_Calendar_App::loadCategoriesFromVCalendar($object);
		list($type,$startdate,$enddate,$summary,$repeating,$uid) = self::extractData($object);

		$stmt = OC_DB::prepare( 'UPDATE *PREFIX*calendar_objects SET objecttype=?,startdate=?,enddate=?,repeating=?,summary=?,calendardata=?, lastmodified = ? WHERE id = ?' );
		$stmt->execute(array($type,$startdate,$enddate,$repeating,$summary,$data,time(),$id));

		OC_Calendar_Calendar::touchCalendar($oldobject['calendarid']);

		return true;
	}

	/**
	 * @brief edits an object with the data provided by sabredav
	 * @param integer $id calendar id
	 * @param string $uri   the uri of the object
	 * @param string $data  object
	 * @return boolean
	 */
	public static function editFromDAVData($cid,$uri,$data){
		$oldobject = self::findWhereDAVDataIs($cid,$uri);

		$object = OC_VObject::parse($data);
		list($type,$startdate,$enddate,$summary,$repeating,$uid) = self::extractData($object);

		$stmt = OC_DB::prepare( 'UPDATE *PREFIX*calendar_objects SET objecttype=?,startdate=?,enddate=?,repeating=?,summary=?,calendardata=?, lastmodified = ? WHERE id = ?' );
		$stmt->execute(array($type,$startdate,$enddate,$repeating,$summary,$data,time(),$oldobject['id']));

		OC_Calendar_Calendar::touchCalendar($oldobject['calendarid']);

		return true;
	}

	/**
	 * @brief deletes an object
	 * @param integer $id id of object
	 * @return boolean
	 */
	public static function delete($id){
		$oldobject = self::find($id);
		$stmt = OC_DB::prepare( 'DELETE FROM *PREFIX*calendar_objects WHERE id = ?' );
		$stmt->execute(array($id));
		OC_Calendar_Calendar::touchCalendar($oldobject['calendarid']);

		return true;
	}

	/**
	 * @brief deletes an  object with the data provided by sabredav
	 * @param integer $cid calendar id
	 * @param string $uri the uri of the object
	 * @return boolean
	 */
	public static function deleteFromDAVData($cid,$uri){
		$stmt = OC_DB::prepare( 'DELETE FROM *PREFIX*calendar_objects WHERE calendarid = ? AND uri=?' );
		$stmt->execute(array($cid,$uri));
		OC_Calendar_Calendar::touchCalendar($cid);

		return true;
	}

	public static function moveToCalendar($id, $calendarid){
		$stmt = OC_DB::prepare( 'UPDATE *PREFIX*calendar_objects SET calendarid=? WHERE id = ?' );
		$stmt->execute(array($calendarid,$id));

		OC_Calendar_Calendar::touchCalendar($id);

		return true;
	}

	/**
	 * @brief Extracts data from a vObject-Object
	 * @param Sabre_VObject $object
	 * @return array
	 *
	 * [type, start, end, summary, repeating, uid]
	 */
	protected static function extractData($object){
		$return = array('',null,null,'',0,null);

		// Child to use
		$children = 0;
		$use = null;
		foreach($object->children as $property){
			if($property->name == 'VEVENT'){
				$children++;
				$thisone = true;

				foreach($property->children as &$element){
					if($element->name == 'RECURRENCE-ID'){
						$thisone = false;
					}
				} unset($element);

				if($thisone){
					$use = $property;
				}
			}
			elseif($property->name == 'VTODO' || $property->name == 'VJOURNAL'){
				$return[0] = $property->name;
				foreach($property->children as &$element){
					if($element->name == 'SUMMARY'){
						$return[3] = $element->value;
					}
					elseif($element->name == 'UID'){
						$return[5] = $element->value;
					}
				};

				// Only one VTODO or VJOURNAL per object
				// (only one UID per object but a UID is required by a VTODO =>
				//    one VTODO per object)
				break;
			}
		}

		// find the data
		if(!is_null($use)){
			$return[0] = $use->name;
			foreach($use->children as $property){
				if($property->name == 'DTSTART'){
					$return[1] = self::getUTCforMDB($property->getDateTime());
				}
				elseif($property->name == 'DTEND'){
					$return[2] = self::getUTCforMDB($property->getDateTime());
				}
				elseif($property->name == 'SUMMARY'){
					$return[3] = $property->value;
				}
				elseif($property->name == 'RRULE'){
					$return[4] = 1;
				}
				elseif($property->name == 'UID'){
					$return[5] = $property->value;
				}
			}
		}

		// More than one child means reoccuring!
		if($children > 1){
			$return[4] = 1;
		}
		return $return;
	}

	/**
	 * @brief DateTime to UTC string
	 * @param DateTime $datetime The date to convert
	 * @returns date as YYYY-MM-DD hh:mm
	 *
	 * This function creates a date string that can be used by MDB2.
	 * Furthermore it converts the time to UTC.
	 */
	protected static function getUTCforMDB($datetime){
		return date('Y-m-d H:i', $datetime->format('U') - $datetime->getOffset());
	}

	public static function getDTEndFromVEvent($vevent)
	{
		if ($vevent->DTEND) {
			$dtend = $vevent->DTEND;
		}else{
			$dtend = clone $vevent->DTSTART;
			// clone creates a shallow copy, also clone DateTime
			$dtend->setDateTime(clone $dtend->getDateTime(), $dtend->getDateType());
			if ($vevent->DURATION){
				$duration = strval($vevent->DURATION);
				$invert = 0;
				if ($duration[0] == '-'){
					$duration = substr($duration, 1);
					$invert = 1;
				}
				if ($duration[0] == '+'){
					$duration = substr($duration, 1);
				}
				$interval = new DateInterval($duration);
				$interval->invert = $invert;
				$dtend->getDateTime()->add($interval);
			}
		}
		return $dtend;
	}

	public static function getRepeatOptions($l10n)
	{
		return array(
			'doesnotrepeat' => $l10n->t('Does not repeat'),
			'daily'         => $l10n->t('Daily'),
			'weekly'        => $l10n->t('Weekly'),
			'weekday'       => $l10n->t('Every Weekday'),
			'biweekly'      => $l10n->t('Bi-Weekly'),
			'monthly'       => $l10n->t('Monthly'),
			'yearly'        => $l10n->t('Yearly')
		);
	}

	public static function getEndOptions($l10n)
	{
		return array(
			'never' => $l10n->t('never'),
			'count' => $l10n->t('by occurrences'),
			'date'  => $l10n->t('by date')
		);
	}

	public static function getMonthOptions($l10n)
	{
		return array(
			'monthday' => $l10n->t('by monthday'),
			'weekday'  => $l10n->t('by weekday')
		);
	}

	public static function getWeeklyOptions($l10n)
	{
		return array(
			'MO' => $l10n->t('Monday'),
			'TU' => $l10n->t('Tuesday'),
			'WE' => $l10n->t('Wednesday'),
			'TH' => $l10n->t('Thursday'),
			'FR' => $l10n->t('Friday'),
			'SA' => $l10n->t('Saturday'),
			'SU' => $l10n->t('Sunday')
		);
	}

	public static function getWeekofMonth($l10n)
	{
		return array(
			'auto' => $l10n->t('events week of month'),
			'1' => $l10n->t('first'),
			'2' => $l10n->t('second'),
			'3' => $l10n->t('third'),
			'4' => $l10n->t('fourth'),
			'5' => $l10n->t('fifth'),
			'-1' => $l10n->t('last')
		);
	}

	public static function getByYearDayOptions(){
		$return = array();
		foreach(range(1,366) as $num){
			$return[(string) $num] = (string) $num;
		}
		return $return;
	}

	public static function getByMonthDayOptions(){
		$return = array();
		foreach(range(1,31) as $num){
			$return[(string) $num] = (string) $num;
		}
		return $return;
	}

	public static function getByMonthOptions($l10n){
		return array(
			'1'  => $l10n->t('January'),
			'2'  => $l10n->t('February'),
			'3'  => $l10n->t('March'),
			'4'  => $l10n->t('April'),
			'5'  => $l10n->t('May'),
			'6'  => $l10n->t('June'),
			'7'  => $l10n->t('July'),
			'8'  => $l10n->t('August'),
			'9'  => $l10n->t('September'),
			'10' => $l10n->t('October'),
			'11' => $l10n->t('November'),
			'12' => $l10n->t('December')
		);
	}

	public static function getYearOptions($l10n){
		return array(
			'bydate' => $l10n->t('by events date'),
			'byyearday' => $l10n->t('by yearday(s)'),
			'byweekno'  => $l10n->t('by weeknumber(s)'),
			'bydaymonth'  => $l10n->t('by day and month')
		);
	}

	public static function getByWeekNoOptions(){
		return range(1, 52);
	}

	public static function validateRequest($request)
	{
		$errnum = 0;
		$errarr = array('title'=>'false', 'cal'=>'false', 'from'=>'false', 'fromtime'=>'false', 'to'=>'false', 'totime'=>'false', 'endbeforestart'=>'false');
		if($request['title'] == ''){
			$errarr['title'] = 'true';
			$errnum++;
		}

		$fromday = substr($request['from'], 0, 2);
		$frommonth = substr($request['from'], 3, 2);
		$fromyear = substr($request['from'], 6, 4);
		if(!checkdate($frommonth, $fromday, $fromyear)){
			$errarr['from'] = 'true';
			$errnum++;
		}
		$allday = isset($request['allday']);
		if(!$allday && self::checkTime(urldecode($request['fromtime']))) {
			$errarr['fromtime'] = 'true';
			$errnum++;
		}

		$today = substr($request['to'], 0, 2);
		$tomonth = substr($request['to'], 3, 2);
		$toyear = substr($request['to'], 6, 4);
		if(!checkdate($tomonth, $today, $toyear)){
			$errarr['to'] = 'true';
			$errnum++;
		}
		if($request['repeat'] != 'doesnotrepeat'){
			if(is_nan($request['interval']) && $request['interval'] != ''){
				$errarr['interval'] = 'true';
				$errnum++;
			}
			if(array_key_exists('repeat', $request) && !array_key_exists($request['repeat'], self::getRepeatOptions(OC_Calendar_App::$l10n))){
				$errarr['repeat'] = 'true';
				$errnum++;
			}
			if(array_key_exists('advanced_month_select', $request) && !array_key_exists($request['advanced_month_select'], self::getMonthOptions(OC_Calendar_App::$l10n))){
				$errarr['advanced_month_select'] = 'true';
				$errnum++;
			}
			if(array_key_exists('advanced_year_select', $request) && !array_key_exists($request['advanced_year_select'], self::getYearOptions(OC_Calendar_App::$l10n))){
				$errarr['advanced_year_select'] = 'true';
				$errnum++;
			}
			if(array_key_exists('weekofmonthoptions', $request) && !array_key_exists($request['weekofmonthoptions'], self::getWeekofMonth(OC_Calendar_App::$l10n))){
				$errarr['weekofmonthoptions'] = 'true';
				$errnum++;
			}
			if($request['end'] != 'never'){
				if(!array_key_exists($request['end'], self::getEndOptions(OC_Calendar_App::$l10n))){
					$errarr['end'] = 'true';
					$errnum++;
				}
				if($request['end'] == 'count' && is_nan($request['byoccurrences'])){
					$errarr['byoccurrences'] = 'true';
					$errnum++;
				}
				if($request['end'] == 'date'){
					list($bydate_day, $bydate_month, $bydate_year) = explode('-', $request['bydate']);
					if(!checkdate($bydate_month, $bydate_day, $bydate_year)){
						$errarr['bydate'] = 'true';
						$errnum++;
					}
				}
			}
			if(array_key_exists('weeklyoptions', $request)){
				foreach($request['weeklyoptions'] as $option){
					if(!in_array($option, self::getWeeklyOptions(OC_Calendar_App::$l10n))){
						$errarr['weeklyoptions'] = 'true';
						$errnum++;
					}
				}
			}
			if(array_key_exists('byyearday', $request)){
				foreach($request['byyearday'] as $option){
					if(!array_key_exists($option, self::getByYearDayOptions())){
						$errarr['byyearday'] = 'true';
						$errnum++;
					}
				}
			}
			if(array_key_exists('weekofmonthoptions', $request)){
				if(is_nan((double)$request['weekofmonthoptions'])){
					$errarr['weekofmonthoptions'] = 'true';
					$errnum++;
				}
			}
			if(array_key_exists('bymonth', $request)){
				foreach($request['bymonth'] as $option){
					if(!in_array($option, self::getByMonthOptions(OC_Calendar_App::$l10n))){
						$errarr['bymonth'] = 'true';
						$errnum++;
					}
				}
			}
			if(array_key_exists('byweekno', $request)){
				foreach($request['byweekno'] as $option){
					if(!array_key_exists($option, self::getByWeekNoOptions())){
						$errarr['byweekno'] = 'true';
						$errnum++;
					}
				}
			}
			if(array_key_exists('bymonthday', $request)){
				foreach($request['bymonthday'] as $option){
					if(!array_key_exists($option, self::getByMonthDayOptions())){
						$errarr['bymonthday'] = 'true';
						$errnum++;
					}
				}
			}
		}
		if(!$allday && self::checkTime(urldecode($request['totime']))) {
			$errarr['totime'] = 'true';
			$errnum++;
		}
		if($today < $fromday && $frommonth == $tomonth && $fromyear == $toyear){
			$errarr['endbeforestart'] = 'true';
			$errnum++;
		}
		if($today == $fromday && $frommonth > $tomonth && $fromyear == $toyear){
			$errarr['endbeforestart'] = 'true';
			$errnum++;
		}
		if($today == $fromday && $frommonth == $tomonth && $fromyear > $toyear){
			$errarr['endbeforestart'] = 'true';
			$errnum++;
		}
		if(!$allday && $fromday == $today && $frommonth == $tomonth && $fromyear == $toyear){
			list($tohours, $tominutes) = explode(':', $request['totime']);
			list($fromhours, $fromminutes) = explode(':', $request['fromtime']);
			if($tohours < $fromhours){
				$errarr['endbeforestart'] = 'true';
				$errnum++;
			}
			if($tohours == $fromhours && $tominutes < $fromminutes){
				$errarr['endbeforestart'] = 'true';
				$errnum++;
			}
		}
		if ($errnum)
		{
			return $errarr;
		}
		return false;
	}

	protected static function checkTime($time)
	{
		list($hours, $minutes) = explode(':', $time);
		return empty($time)
			|| $hours < 0 || $hours > 24
			|| $minutes < 0 || $minutes > 60;
	}

	public static function createVCalendarFromRequest($request)
	{
		$vcalendar = new OC_VObject('VCALENDAR');
		$vcalendar->add('PRODID', 'ownCloud Calendar');
		$vcalendar->add('VERSION', '2.0');

		$vevent = new OC_VObject('VEVENT');
		$vcalendar->add($vevent);

		$vevent->setDateTime('CREATED', 'now', Sabre_VObject_Property_DateTime::UTC);

		$vevent->setUID();
		return self::updateVCalendarFromRequest($request, $vcalendar);
	}

	public static function updateVCalendarFromRequest($request, $vcalendar)
	{
		$title = $request["title"];
		$location = $request["location"];
		$categories = $request["categories"];
		$allday = isset($request["allday"]);
		$from = $request["from"];
		$to  = $request["to"];
		if (!$allday){
			$fromtime = $request['fromtime'];
			$totime = $request['totime'];
		}
		$vevent = $vcalendar->VEVENT;
		$description = $request["description"];
		$repeat = $request["repeat"];
		if($repeat != 'doesnotrepeat'){
			$rrule = '';
			$interval = $request['interval'];
			$end = $request['end'];
			$byoccurrences = $request['byoccurrences'];
			switch($repeat){
				case 'daily':
					$rrule .= 'FREQ=DAILY';
					break;
				case 'weekly':
					$rrule .= 'FREQ=WEEKLY';
					if(array_key_exists('weeklyoptions', $request)){
						$byday = '';
						$daystrings = array_flip(self::getWeeklyOptions(OC_Calendar_App::$l10n));
						foreach($request['weeklyoptions'] as $days){
							if($byday == ''){
								$byday .= $daystrings[$days];
							}else{
								$byday .= ',' .$daystrings[$days];
							}
						}
						$rrule .= ';BYDAY=' . $byday;
					}
					break;
				case 'weekday':
					$rrule .= 'FREQ=WEEKLY';
					$rrule .= ';BYDAY=MO,TU,WE,TH,FR';
					break;
				case 'biweekly':
					$rrule .= 'FREQ=WEEKLY';
					$interval = $interval * 2;
					break;
				case 'monthly':
					$rrule .= 'FREQ=MONTHLY';
					if($request['advanced_month_select'] == 'monthday'){
						break;
					}elseif($request['advanced_month_select'] == 'weekday'){
						if($request['weekofmonthoptions'] == 'auto'){
							list($_day, $_month, $_year) = explode('-', $from);
							$weekofmonth = floor($_day/7);
						}else{
							$weekofmonth = $request['weekofmonthoptions'];
						}
						$days = array_flip(self::getWeeklyOptions(OC_Calendar_App::$l10n));
						$byday = '';
						foreach($request['weeklyoptions'] as $day){
							if($byday == ''){
								$byday .= $weekofmonth . $days[$day];
							}else{
								$byday .= ',' . $weekofmonth . $days[$day];
							}
						}
						$rrule .= ';BYDAY=' . $byday;
					}
					break;
				case 'yearly':
					$rrule .= 'FREQ=YEARLY';
					if($request['advanced_year_select'] == 'bydate'){
						
					}elseif($request['advanced_year_select'] == 'byyearday'){
						list($_day, $_month, $_year) = explode('-', $from);
						$byyearday = date('z', mktime(0,0,0, $_month, $_day, $_year)) + 1;
						if(array_key_exists('byyearday', $request)){
							foreach($request['byyearday'] as $yearday){
								$byyearday .= ',' . $yearday;
							}
						}
						$rrule .= ';BYYEARDAY=' . $byyearday;
					}elseif($request['advanced_year_select'] == 'byweekno'){
						list($_day, $_month, $_year) = explode('-', $from);
						$rrule .= ';BYDAY=' . strtoupper(substr(date('l', mktime(0,0,0, $_month, $_day, $_year)), 0, 2));
						$byweekno = '';
						foreach($request['byweekno'] as $weekno){
							if($byweekno == ''){
								$byweekno = $weekno;
							}else{
								$byweekno .= ',' . $weekno;
							}
						}
						$rrule .= ';BYWEEKNO=' . $byweekno;
					}elseif($request['advanced_year_select'] == 'bydaymonth'){
						if(array_key_exists('weeklyoptions', $request)){
							$days = array_flip(self::getWeeklyOptions(OC_Calendar_App::$l10n));
							$byday = '';
							foreach($request['weeklyoptions'] as $day){
								if($byday == ''){
								      $byday .= $days[$day];
								}else{
								      $byday .= ',' . $days[$day];
								}
							}
							$rrule .= ';BYDAY=' . $byday;
						}
						if(array_key_exists('bymonth', $request)){
							$monthes = array_flip(self::getByMonthOptions(OC_Calendar_App::$l10n));
							$bymonth = '';
							foreach($request['bymonth'] as $month){
								if($bymonth == ''){
								      $bymonth .= $monthes[$month];
								}else{
								      $bymonth .= ',' . $monthes[$month];
								}
							}
							$rrule .= ';BYMONTH=' . $bymonth;
							
						}
						if(array_key_exists('bymonthday', $request)){
							$bymonthday = '';
							foreach($request['bymonthday'] as $monthday){
								if($bymonthday == ''){
								      $bymonthday .= $monthday;
								}else{
								      $bymonthday .= ',' . $monthday;
								}
							}
							$rrule .= ';BYMONTHDAY=' . $bymonthday;
							
						}
					}
					break;
				default:
					break;
			}
			if($interval != ''){
				$rrule .= ';INTERVAL=' . $interval;
			}
			if($end == 'count'){
				$rrule .= ';COUNT=' . $byoccurrences;
			}
			if($end == 'date'){
				list($bydate_day, $bydate_month, $bydate_year) = explode('-', $request['bydate']);
				$rrule .= ';UNTIL=' . $bydate_year . $bydate_month . $bydate_day;
			}
			$vevent->setString('RRULE', $rrule);
			$repeat = "true";
		}else{
			$repeat = "false";
		}


		$vevent->setDateTime('LAST-MODIFIED', 'now', Sabre_VObject_Property_DateTime::UTC);
		$vevent->setDateTime('DTSTAMP', 'now', Sabre_VObject_Property_DateTime::UTC);
		$vevent->setString('SUMMARY', $title);

<<<<<<< HEAD
		$dtstart = new Sabre_VObject_Property_DateTime('DTSTART');
		$dtend = new Sabre_VObject_Property_DateTime('DTEND');
=======
>>>>>>> 74e54027
		if($allday){
			$start = new DateTime($from);
			$end = new DateTime($to.' +1 day');
			$vevent->setDateTime('DTSTART', $start, Sabre_VObject_Property_DateTime::DATE);
			$vevent->setDateTime('DTEND', $end, Sabre_VObject_Property_DateTime::DATE);
		}else{
			$timezone = OC_Preferences::getValue(OC_USER::getUser(), 'calendar', 'timezone', date_default_timezone_get());
			$timezone = new DateTimeZone($timezone);
			$start = new DateTime($from.' '.$fromtime, $timezone);
			$end = new DateTime($to.' '.$totime, $timezone);
			$vevent->setDateTime('DTSTART', $start, Sabre_VObject_Property_DateTime::LOCALTZ);
			$vevent->setDateTime('DTEND', $end, Sabre_VObject_Property_DateTime::LOCALTZ);
		}
		unset($vevent->DURATION);

		$vevent->setString('LOCATION', $location);
		$vevent->setString('DESCRIPTION', $description);
		$vevent->setString('CATEGORIES', $categories);

		/*if($repeat == "true"){
			$vevent->RRULE = $repeat;
		}*/

		return $vcalendar;
	}

	public static function getowner($id){
		$event = self::find($id);
		$cal = OC_Calendar_Calendar::find($event['calendarid']);
		return $cal['userid'];
	}
	
	public static function getCalendarid($id){
		$event = self::find($id);
		return $event['calendarid'];
	}
}<|MERGE_RESOLUTION|>--- conflicted
+++ resolved
@@ -755,11 +755,6 @@
 		$vevent->setDateTime('DTSTAMP', 'now', Sabre_VObject_Property_DateTime::UTC);
 		$vevent->setString('SUMMARY', $title);
 
-<<<<<<< HEAD
-		$dtstart = new Sabre_VObject_Property_DateTime('DTSTART');
-		$dtend = new Sabre_VObject_Property_DateTime('DTEND');
-=======
->>>>>>> 74e54027
 		if($allday){
 			$start = new DateTime($from);
 			$end = new DateTime($to.' +1 day');
