--- conflicted
+++ resolved
@@ -379,9 +379,6 @@
 				}
 				$tmpl->printPage();
 			}
-<<<<<<< HEAD
-			exit();
-=======
 
 			$list = new OCP\Template('files', 'part.list', '');
 			$list->assign('files', $files, false);
@@ -404,7 +401,6 @@
 			$tmpl->assign('folder', $folder->fetchPage(), false);
 			$tmpl->assign('allowZipDownload', intval(OCP\Config::getSystemValue('allowZipDownload', true)));
 			$tmpl->assign('downloadURL', OCP\Util::linkToPublic('files').$urlLinkIdentifiers.'&download&path='.urlencode($getPath));
->>>>>>> 5b04db9b
 		} else {
 			OCP\Util::writeLog('share', 'could not resolve linkItem', \OCP\Util::DEBUG);
 		}
