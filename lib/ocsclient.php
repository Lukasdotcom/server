--- conflicted
+++ resolved
@@ -55,20 +55,11 @@
 	 * This function calls an OCS server and returns the response. It also sets a sane timeout
 	*/
 	private static function getOCSresponse($url) {
-		// set a sensible timeout of 10 sec to stay responsive even if the server is down.
-		$ctx = stream_context_create(
-			array(
-				'http' => array(
-					'timeout' => 10
-				)
-			)
-		);
-		$data=@file_get_contents($url, 0, $ctx);
+		$data = \OC_Util::getUrlContent($url);
 		return($data);
 	}
 
-
-	/**
+        /**
 	 * @brief Get all the categories from the OCS server
 	 * @returns array with category ids
 	 * @note returns NULL if config value appstoreenabled is set to false
@@ -76,21 +67,12 @@
 	 */
 	public static function getCategories() {
 		if(OC_Config::getValue('appstoreenabled', true)==false) {
-<<<<<<< HEAD
-			return NULL;
+			return null;
 		}
 		$url=OC_OCSClient::getAppStoreURL().'/content/categories';
 		$xml=OC_OCSClient::getOCSresponse($url);
-		if($xml==FALSE) {
-			return NULL;
-=======
-			return null;
-		}
-		$url=OC_OCSClient::getAppStoreURL().'/content/categories';
-		$xml=OC_OCSClient::getOCSresponse($url);
-		if($xml==false) {
-			return null;
->>>>>>> d1c0f2a7
+		if($xml==false) {
+			return null;
 		}
 		$data=simplexml_load_string($xml);
 
@@ -114,11 +96,7 @@
 	 *
 	 * This function returns a list of all the applications on the OCS server
 	 */
-<<<<<<< HEAD
-	public static function getApplications($categories,$page,$filter) {
-=======
 	public static function getApplications($categories, $page, $filter) {
->>>>>>> d1c0f2a7
 		if(OC_Config::getValue('appstoreenabled', true)==false) {
 			return(array());
 		}
@@ -129,23 +107,14 @@
 			$categoriesstring=$categories;
 		}
 
-<<<<<<< HEAD
-		$version='&version='.implode('x',\OC_Util::getVersion());
-=======
 		$version='&version='.implode('x', \OC_Util::getVersion());
->>>>>>> d1c0f2a7
 		$filterurl='&filter='.urlencode($filter);
 		$url=OC_OCSClient::getAppStoreURL().'/content/data?categories='.urlencode($categoriesstring).'&sortmode=new&page='.urlencode($page).'&pagesize=100'.$filterurl.$version;
 		$apps=array();
 		$xml=OC_OCSClient::getOCSresponse($url);
 
-<<<<<<< HEAD
-		if($xml==FALSE) {
-			return NULL;
-=======
-		if($xml==false) {
-			return null;
->>>>>>> d1c0f2a7
+		if($xml==false) {
+			return null;
 		}
 		$data=simplexml_load_string($xml);
 
@@ -178,24 +147,14 @@
 	 */
 	public static function getApplication($id) {
 		if(OC_Config::getValue('appstoreenabled', true)==false) {
-<<<<<<< HEAD
-			return NULL;
-=======
-			return null;
->>>>>>> d1c0f2a7
+			return null;
 		}
 		$url=OC_OCSClient::getAppStoreURL().'/content/data/'.urlencode($id);
 		$xml=OC_OCSClient::getOCSresponse($url);
 
-<<<<<<< HEAD
-		if($xml==FALSE) {
-			OC_Log::write('core','Unable to parse OCS content',OC_Log::FATAL);
-			return NULL;
-=======
 		if($xml==false) {
 			OC_Log::write('core', 'Unable to parse OCS content', OC_Log::FATAL);
 			return null;
->>>>>>> d1c0f2a7
 		}
 		$data=simplexml_load_string($xml);
 
@@ -224,28 +183,16 @@
 		*
 		* This function returns an download url for an applications from the OCS server
 		*/
-<<<<<<< HEAD
-	public static function getApplicationDownload($id,$item) {
-		if(OC_Config::getValue('appstoreenabled', true)==false) {
-			return NULL;
-=======
 	public static function getApplicationDownload($id, $item) {
 		if(OC_Config::getValue('appstoreenabled', true)==false) {
 			return null;
->>>>>>> d1c0f2a7
 		}
 		$url=OC_OCSClient::getAppStoreURL().'/content/download/'.urlencode($id).'/'.urlencode($item);
 		$xml=OC_OCSClient::getOCSresponse($url);
 
-<<<<<<< HEAD
-		if($xml==FALSE) {
-			OC_Log::write('core','Unable to parse OCS content',OC_Log::FATAL);
-			return NULL;
-=======
 		if($xml==false) {
 			OC_Log::write('core', 'Unable to parse OCS content', OC_Log::FATAL);
 			return null;
->>>>>>> d1c0f2a7
 		}
 		$data=simplexml_load_string($xml);
 
@@ -266,50 +213,35 @@
 	 *
 	 * This function returns a list of all the knowledgebase entries from the OCS server
 	 */
-<<<<<<< HEAD
-	public static function getKnownledgebaseEntries($page,$pagesize,$search='') {
-=======
 	public static function getKnownledgebaseEntries($page, $pagesize, $search='') {
->>>>>>> d1c0f2a7
-		if(OC_Config::getValue('knowledgebaseenabled', true)==false) {
-			$kbe=array();
-			$kbe['totalitems']=0;
-			return $kbe;
-		}
-
-		$p= (int) $page;
-		$s= (int) $pagesize;
-		if($search<>'') $searchcmd='&search='.urlencode($search); else $searchcmd='';
-		$url=OC_OCSClient::getKBURL().'/knowledgebase/data?type=150&page='.$p.'&pagesize='.$s.$searchcmd;
-
-		$kbe=array();
-		$xml=OC_OCSClient::getOCSresponse($url);
-
-<<<<<<< HEAD
-		if($xml==FALSE) {
-			OC_Log::write('core','Unable to parse knowledgebase content',OC_Log::FATAL);
-			return NULL;
-=======
-		if($xml==false) {
-			OC_Log::write('core', 'Unable to parse knowledgebase content', OC_Log::FATAL);
-			return null;
->>>>>>> d1c0f2a7
-		}
-		$data=simplexml_load_string($xml);
-
-		$tmp=$data->data->content;
-		for($i = 0; $i < count($tmp); $i++) {
-			$kb=array();
-			$kb['id']=$tmp[$i]->id;
-			$kb['name']=$tmp[$i]->name;
-			$kb['description']=$tmp[$i]->description;
-			$kb['answer']=$tmp[$i]->answer;
-			$kb['preview1']=$tmp[$i]->smallpreviewpic1;
-			$kb['detailpage']=$tmp[$i]->detailpage;
-			$kbe[]=$kb;
-		}
-		$total=$data->meta->totalitems;
-		$kbe['totalitems']=$total;
+		$kbe = array('totalitems' => 0);
+		if(OC_Config::getValue('knowledgebaseenabled', true)) {
+			$p = (int) $page;
+			$s = (int) $pagesize;
+			$searchcmd = '';
+			if ($search) {
+				$searchcmd = '&search='.urlencode($search);
+			}
+			$url = OC_OCSClient::getKBURL().'/knowledgebase/data?type=150&page='. $p .'&pagesize='. $s . $searchcmd;
+			$xml = OC_OCSClient::getOCSresponse($url);
+			$data = @simplexml_load_string($xml);
+			if($data===false) {
+				OC_Log::write('core', 'Unable to parse knowledgebase content', OC_Log::FATAL);
+				return null;
+			}
+			$tmp = $data->data->content;
+			for($i = 0; $i < count($tmp); $i++) {
+				$kbe[] = array(
+					'id' => $tmp[$i]->id,
+					'name' => $tmp[$i]->name,
+					'description' => $tmp[$i]->description,
+					'answer' => $tmp[$i]->answer,
+					'preview1' => $tmp[$i]->smallpreviewpic1,
+					'detailpage' => $tmp[$i]->detailpage
+				);
+			}
+			$kbe['totalitems'] = $data->meta->totalitems;
+		}
                 return $kbe;
 	}
 
