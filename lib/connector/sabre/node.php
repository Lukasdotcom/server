--- conflicted
+++ resolved
@@ -31,12 +31,6 @@
 	 */
 	protected $path;
 	/**
-<<<<<<< HEAD
-	 * file stat cache
-	 * @var array
-	 */
-	protected $stat_cache;
-=======
 	 * node fileinfo cache
 	 * @var array
 	 */
@@ -46,7 +40,6 @@
 	 * @var array
 	 */
 	protected $property_cache = null;
->>>>>>> 46d6fd15
 
 	/**
 	 * Sets up the node, expects a full path name
@@ -95,16 +88,6 @@
 
 	}
 
-<<<<<<< HEAD
-	/**
-	 * Set the stat cache
-	 */
-	protected function stat() {
-		if (!isset($this->stat_cache)) {
-			$this->stat_cache = OC_Filesystem::stat($this->path);
-		}
-	}
-=======
 	public function setFileinfoCache($fileinfo_cache)
 	{
 		$this->fileinfo_cache = $fileinfo_cache;
@@ -128,7 +111,6 @@
 	{
 		$this->property_cache = $property_cache;
 	}
->>>>>>> 46d6fd15
 
 	/**
 	 * Returns the last modification time, as a unix timestamp
@@ -136,13 +118,8 @@
 	 * @return int
 	 */
 	public function getLastModified() {
-<<<<<<< HEAD
-		$this->stat();
-		return $this->stat_cache['mtime'];
-=======
 		$this->getFileinfoCache();
 		return $this->fileinfo_cache['mtime'];
->>>>>>> 46d6fd15
 
 	}
 
@@ -203,26 +180,15 @@
 	 * @param array $properties
 	 * @return void
 	 */
-<<<<<<< HEAD
-	function getProperties($properties) {
-		// At least some magic in here :-)
-		$query = OC_DB::prepare( 'SELECT * FROM `*PREFIX*properties` WHERE `userid` = ? AND `propertypath` = ?' );
-		$result = $query->execute( array( OC_User::getUser(), $this->path ));
-
-		$existing = array();
-		while( $row = $result->fetchRow()){
-			$existing[$row['propertyname']] = $row['propertyvalue'];
-=======
 	public function getProperties($properties) {
 		if (is_null($this->property_cache)) {
-			$query = OC_DB::prepare( 'SELECT * FROM *PREFIX*properties WHERE userid = ? AND propertypath = ?' );
+			$query = OC_DB::prepare( 'SELECT * FROM `*PREFIX*properties` WHERE `userid` = ? AND `propertypath` = ?' );
 			$result = $query->execute( array( OC_User::getUser(), $this->path ));
 
 			$this->property_cache = array();
 			while( $row = $result->fetchRow()){
 				$this->property_cache[$row['propertyname']] = $row['propertyvalue'];
 			}
->>>>>>> 46d6fd15
 		}
 
 		// if the array was empty, we need to return everything
@@ -257,7 +223,7 @@
 			return null;
 		}
 		$etag = '"'.$tag.'"';
-		$query = OC_DB::prepare( 'INSERT INTO *PREFIX*properties (userid,propertypath,propertyname,propertyvalue) VALUES(?,?,?,?)' );
+		$query = OC_DB::prepare( 'INSERT INTO `*PREFIX*properties` (`userid`,`propertypath`,`propertyname`,`propertyvalue`) VALUES(?,?,?,?)' );
 		$query->execute( array( OC_User::getUser(), $path, self::GETETAG_PROPERTYNAME, $etag ));
 		return $etag;
 	}
@@ -278,10 +244,10 @@
 		}
 		$paths[] = $path;
 		$path_placeholders = join(',', array_fill(0, count($paths), '?'));
-		$query = OC_DB::prepare( 'DELETE FROM *PREFIX*properties'
-			.' WHERE userid = ?'
-			.' AND propertyname = ?'
-			.' AND propertypath IN ('.$path_placeholders.')'
+		$query = OC_DB::prepare( 'DELETE FROM `*PREFIX*properties`'
+			.' WHERE `userid` = ?'
+			.' AND `propertyname` = ?'
+			.' AND `propertypath` IN ('.$path_placeholders.')'
 			);
 		$vals = array( OC_User::getUser(), self::GETETAG_PROPERTYNAME );
 		$query->execute(array_merge( $vals, $paths ));
