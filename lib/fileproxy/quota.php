--- conflicted
+++ resolved
@@ -27,29 +27,13 @@
 
 class OC_FileProxy_Quota extends OC_FileProxy{
 	static $rootView;
-<<<<<<< HEAD
-	private $userQuota=-1;
-=======
 	private $userQuota=array();
->>>>>>> d1c0f2a7
 
 	/**
 	 * get the quota for the user
 	 * @param user
 	 * @return int
 	 */
-<<<<<<< HEAD
-	private function getQuota() {
-		if($this->userQuota!=-1) {
-			return $this->userQuota;
-		}
-		$userQuota=OC_Preferences::getValue(OC_User::getUser(),'files','quota','default');
-		if($userQuota=='default') {
-			$userQuota=OC_AppConfig::getValue('files','default_quota','none');
-		}
-		if($userQuota=='none') {
-			$this->userQuota=0;
-=======
 	private function getQuota($user) {
 		if(in_array($user, $this->userQuota)) {
 			return $this->userQuota[$user];
@@ -60,15 +44,10 @@
 		}
 		if($userQuota=='none') {
 			$this->userQuota[$user]=-1;
->>>>>>> d1c0f2a7
 		}else{
 			$this->userQuota[$user]=OC_Helper::computerFileSize($userQuota);
 		}
-<<<<<<< HEAD
-		return $this->userQuota;
-=======
 		return $this->userQuota[$user];
->>>>>>> d1c0f2a7
 
 	}
 
@@ -77,10 +56,6 @@
 	 * @param path
 	 * @return int
 	 */
-<<<<<<< HEAD
-	private function getFreeSpace() {
-		$rootInfo=OC_FileCache_Cached::get('');
-=======
 	private function getFreeSpace($path) {
 		$storage=OC_Filesystem::getStorage($path);
 		$owner=$storage->getOwner($path);
@@ -91,7 +66,6 @@
 		}
 
 		$rootInfo=OC_FileCache::get('', "/".$owner."/files");
->>>>>>> d1c0f2a7
 		// TODO Remove after merge of share_api
 		if (OC_FileCache::inCache('/Shared', "/".$owner."/files")) {
 			$sharedInfo=OC_FileCache::get('/Shared', "/".$owner."/files");
@@ -100,56 +74,24 @@
 		}
 		$usedSpace=isset($rootInfo['size'])?$rootInfo['size']:0;
 		$usedSpace=isset($sharedInfo['size'])?$usedSpace-$sharedInfo['size']:$usedSpace;
-<<<<<<< HEAD
-		$totalSpace=$this->getQuota();
-		if($totalSpace==0) {
-			return 0;
-		}
-		return $totalSpace-$usedSpace;
-	}
-
-	public function postFree_space($path,$space) {
-		$free=$this->getFreeSpace();
-		if($free==0) {
-=======
 		return $totalSpace-$usedSpace;
 	}
 	
 	public function postFree_space($path, $space) {
 		$free=$this->getFreeSpace($path);
 		if($free==-1) {
->>>>>>> d1c0f2a7
 			return $space;
 		}
 		return min($free, $space);
 	}
 
-<<<<<<< HEAD
-	public function preFile_put_contents($path,$data) {
-=======
 	public function preFile_put_contents($path, $data) {
->>>>>>> d1c0f2a7
 		if (is_resource($data)) {
 			$data = '';//TODO: find a way to get the length of the stream without emptying it
 		}
 		return (strlen($data)<$this->getFreeSpace($path) or $this->getFreeSpace($path)==-1);
 	}
 
-<<<<<<< HEAD
-	public function preCopy($path1,$path2) {
-		if(!self::$rootView){
-			self::$rootView = new OC_FilesystemView('');
-		}
-		return (self::$rootView->filesize($path1)<$this->getFreeSpace() or $this->getFreeSpace()==0);
-	}
-
-	public function preFromTmpFile($tmpfile,$path) {
-		return (filesize($tmpfile)<$this->getFreeSpace() or $this->getFreeSpace()==0);
-	}
-
-	public function preFromUploadedFile($tmpfile,$path) {
-		return (filesize($tmpfile)<$this->getFreeSpace() or $this->getFreeSpace()==0);
-=======
 	public function preCopy($path1, $path2) {
 		if(!self::$rootView) {
 			self::$rootView = new OC_FilesystemView('');
@@ -163,6 +105,5 @@
 
 	public function preFromUploadedFile($tmpfile, $path) {
 		return (filesize($tmpfile)<$this->getFreeSpace($path) or $this->getFreeSpace($path)==-1);
->>>>>>> d1c0f2a7
 	}
 }