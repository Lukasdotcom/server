--- conflicted
+++ resolved
@@ -29,433 +29,6 @@
  */
 class OC_OCS {
 
-<<<<<<< HEAD
-  /**
-   * reads input date from get/post/cookies and converts the date to a special data-type
-   *
-   * @param variable $key
-   * @param variable-type $type
-   * @param priority $getpriority
-   * @param default  $default
-   * @return data
-   */
-  public static function readData($key,$type='raw',$getpriority=false,$default='') {
-    if($getpriority) {
-      if(isset($_GET[$key])) {
-        $data=$_GET[$key];
-      } elseif(isset($_POST[$key])) {
-        $data=$_POST[$key];
-      } else {
-        if($default=='') {
-          if(($type=='int') or ($type=='float')) $data=0; else $data='';
-        } else {
-          $data=$default;
-        }
-      }
-    } else {
-      if(isset($_POST[$key])) {
-        $data=$_POST[$key];
-      } elseif(isset($_GET[$key])) {
-        $data=$_GET[$key];
-      } elseif(isset($_COOKIE[$key])) {
-        $data=$_COOKIE[$key];
-      } else {
-        if($default=='') {
-          if(($type=='int') or ($type=='float')) $data=0; else $data='';
-        } else {
-          $data=$default;
-        }
-      }
-    }
-
-    if($type=='raw') return($data);
-    elseif($type=='text') return(addslashes(strip_tags($data)));
-    elseif($type=='int')  { $data = (int) $data; return($data); }
-    elseif($type=='float')  { $data = (float) $data; return($data); }
-    elseif($type=='array')  { $data = $data; return($data); }
-  }
-
-
-  /**
-    main function to handle the REST request
-  **/
-  public static function handle() {
-
-    // overwrite the 404 error page returncode
-    header("HTTP/1.0 200 OK");
-
-	$router = new OC_Router();
-	$router->useCollection('ocs');
-	// CONFIG
-	$router->create('config', '/config.{format}')
-		->defaults(array('format'=>''))
-		->action('OC_OCS', 'apiConfig')
-		->requirements(array('format'=>'xml|json'));
-
-	// PERSON
-	$router->create('person_check', '/person/check.{format}')
-		->post()
-		->defaults(array('format'=>''))
-		->action(function ($parameters) {
-				$format = $parameters['format'] ? $parameters['format'] : OC_OCS::readdata('format','text');
-				$login=OC_OCS::readdata('login','text');
-				$passwd=OC_OCS::readdata('password','text');
-				OC_OCS::personcheck($format,$login,$passwd);
-				})
-		->requirements(array('format'=>'xml|json'));
-
-	// ACTIVITY
-	// activityget - GET ACTIVITY   page,pagesize als urlparameter
-	$router->create('activity_get', '/activity.{format}')
-		->defaults(array('format'=>''))
-		->action(function ($parameters) {
-				$format = $parameters['format'] ? $parameters['format'] : OC_OCS::readdata('format','text');
-				$page=OC_OCS::readdata('page','int');
-				$pagesize=OC_OCS::readdata('pagesize','int');
-				if($pagesize<1 or $pagesize>100) $pagesize=10;
-				OC_OCS::activityget($format,$page,$pagesize);
-				})
-		->requirements(array('format'=>'xml|json'));
-	// activityput - POST ACTIVITY
-	$router->create('activity_put', '/activity.{format}')
-		->post()
-		->defaults(array('format'=>''))
-		->action(function ($parameters) {
-				$format = $parameters['format'] ? $parameters['format'] : OC_OCS::readdata('format','text');
-				$message=OC_OCS::readdata('message','text');
-				OC_OCS::activityput($format,$message);
-				})
-		->requirements(array('format'=>'xml|json'));
-
-	// PRIVATEDATA
-	// get - GET DATA
-	$router->create('privatedata_get',
-			  '/privatedata/getattribute/{app}/{key}.{format}')
-		->defaults(array('app' => '', 'key' => '', 'format' => ''))
-		->action(function ($parameters) {
-				$format = $parameters['format'] ? $parameters['format'] : OC_OCS::readdata('format','text');
-				$app = addslashes(strip_tags($parameters['app']));
-				$key = addslashes(strip_tags($parameters['key']));
-				OC_OCS::privateDataGet($format, $app, $key);
-				})
-		->requirements(array('format'=>'xml|json'));
-	// set - POST DATA
-	$router->create('privatedata_set',
-			  '/privatedata/setattribute/{app}/{key}.{format}')
-		->post()
-		->defaults(array('format'=>''))
-		->action(function ($parameters) {
-				$format = $parameters['format'] ? $parameters['format'] : OC_OCS::readdata('format','text');
-				$app = addslashes(strip_tags($parameters['app']));
-				$key = addslashes(strip_tags($parameters['key']));
-				$value=OC_OCS::readdata('value','text');
-				OC_OCS::privateDataSet($format, $app, $key, $value);
-				})
-		->requirements(array('format'=>'xml|json'));
-	// delete - POST DATA
-	$router->create('privatedata_delete',
-			  '/privatedata/deleteattribute/{app}/{key}.{format}')
-		->post()
-		->defaults(array('format'=>''))
-		->action(function ($parameters) {
-				$format = $parameters['format'] ? $parameters['format'] : OC_OCS::readdata('format','text');
-				$app = addslashes(strip_tags($parameters['app']));
-				$key = addslashes(strip_tags($parameters['key']));
-				OC_OCS::privateDataDelete($format, $app, $key);
-				})
-		->requirements(array('format'=>'xml|json'));
-
-    try {
-    	$router->match($_SERVER['PATH_INFO']);
-    } catch (ResourceNotFoundException $e) {
-      $format=OC_OCS::readdata('format','text');
-      $txt='Invalid query, please check the syntax. API specifications are here: http://www.freedesktop.org/wiki/Specifications/open-collaboration-services. DEBUG OUTPUT:'."\n";
-      $txt.=OC_OCS::getdebugoutput();
-      echo(OC_OCS::generatexml($format,'failed',999,$txt));
-    }
-    exit();
-  }
-
-  /**
-   * generated some debug information to make it easier to find faild API calls
-   * @return debug data string
-   */
-  private static function getDebugOutput() {
-    $txt='';
-    $txt.="debug output:\n";
-    if(isset($_SERVER['REQUEST_METHOD'])) $txt.='http request method: '.$_SERVER['REQUEST_METHOD']."\n";
-    if(isset($_SERVER['REQUEST_URI'])) $txt.='http request uri: '.$_SERVER['REQUEST_URI']."\n";
-    if(isset($_GET)) foreach($_GET as $key=>$value) $txt.='get parameter: '.$key.'->'.$value."\n";
-    if(isset($_POST)) foreach($_POST as $key=>$value) $txt.='post parameter: '.$key.'->'.$value."\n";
-    return($txt);
-  }
-
-  /**
-   * checks if the user is authenticated
-   * checks the IP whitlist, apikeys and login/password combination
-   * if $forceuser is true and the authentication failed it returns an 401 http response.
-   * if $forceuser is false and authentification fails it returns an empty username string
-   * @param bool $forceuser
-   * @return username string
-   */
-  private static function checkPassword($forceuser=true) {
-    //valid user account ?
-    if(isset($_SERVER['PHP_AUTH_USER'])) $authuser=$_SERVER['PHP_AUTH_USER']; else $authuser='';
-    if(isset($_SERVER['PHP_AUTH_PW']))   $authpw=$_SERVER['PHP_AUTH_PW']; else $authpw='';
-
-    if(empty($authuser)) {
-      if($forceuser){
-        header('WWW-Authenticate: Basic realm="your valid user account or api key"');
-        header('HTTP/1.0 401 Unauthorized');
-        exit;
-      }else{
-        $identifieduser='';
-      }
-    }else{
-      if(!OC_User::login($authuser,$authpw)){
-        if($forceuser){
-          header('WWW-Authenticate: Basic realm="your valid user account or api key"');
-          header('HTTP/1.0 401 Unauthorized');
-          exit;
-        }else{
-          $identifieduser='';
-        }
-      }else{
-        $identifieduser=$authuser;
-      }
-    }
-
-    return($identifieduser);
-  }
-
-
-  /**
-   * generates the xml or json response for the API call from an multidimenional data array.
-   * @param string $format
-   * @param string $status
-   * @param string $statuscode
-   * @param string $message
-   * @param array $data
-   * @param string $tag
-   * @param string $tagattribute
-   * @param int $dimension
-   * @param int $itemscount
-   * @param int $itemsperpage
-   * @return string xml/json
-   */
-  private static function generateXml($format,$status,$statuscode,$message,$data=array(),$tag='',$tagattribute='',$dimension=-1,$itemscount='',$itemsperpage='') {
-    if($format=='json') {
-
-      $json=array();
-      $json['status']=$status;
-      $json['statuscode']=$statuscode;
-      $json['message']=$message;
-      $json['totalitems']=$itemscount;
-      $json['itemsperpage']=$itemsperpage;
-      $json['data']=$data;
-      return(json_encode($json));
-
-
-    }else{
-      $txt='';
-      $writer = xmlwriter_open_memory();
-      xmlwriter_set_indent( $writer, 2 );
-      xmlwriter_start_document($writer );
-      xmlwriter_start_element($writer,'ocs');
-      xmlwriter_start_element($writer,'meta');
-      xmlwriter_write_element($writer,'status',$status);
-      xmlwriter_write_element($writer,'statuscode',$statuscode);
-      xmlwriter_write_element($writer,'message',$message);
-      if($itemscount<>'') xmlwriter_write_element($writer,'totalitems',$itemscount);
-      if(!empty($itemsperpage)) xmlwriter_write_element($writer,'itemsperpage',$itemsperpage);
-      xmlwriter_end_element($writer);
-      if($dimension=='0') {
-        // 0 dimensions
-        xmlwriter_write_element($writer,'data',$data);
-
-      }elseif($dimension=='1') {
-        xmlwriter_start_element($writer,'data');
-        foreach($data as $key=>$entry) {
-          xmlwriter_write_element($writer,$key,$entry);
-        }
-        xmlwriter_end_element($writer);
-
-      }elseif($dimension=='2') {
-        xmlwriter_start_element($writer,'data');
-        foreach($data as $entry) {
-          xmlwriter_start_element($writer,$tag);
-          if(!empty($tagattribute)) {
-            xmlwriter_write_attribute($writer,'details',$tagattribute);
-          }
-          foreach($entry as $key=>$value) {
-            if(is_array($value)){
-              foreach($value as $k=>$v) {
-                xmlwriter_write_element($writer,$k,$v);
-              }
-            } else {
-              xmlwriter_write_element($writer,$key,$value);
-            }
-          }
-          xmlwriter_end_element($writer);
-        }
-        xmlwriter_end_element($writer);
-
-      }elseif($dimension=='3') {
-        xmlwriter_start_element($writer,'data');
-        foreach($data as $entrykey=>$entry) {
-          xmlwriter_start_element($writer,$tag);
-          if(!empty($tagattribute)) {
-            xmlwriter_write_attribute($writer,'details',$tagattribute);
-          }
-          foreach($entry as $key=>$value) {
-            if(is_array($value)){
-              xmlwriter_start_element($writer,$entrykey);
-              foreach($value as $k=>$v) {
-                xmlwriter_write_element($writer,$k,$v);
-              }
-              xmlwriter_end_element($writer);
-            } else {
-              xmlwriter_write_element($writer,$key,$value);
-            }
-          }
-          xmlwriter_end_element($writer);
-        }
-        xmlwriter_end_element($writer);
-      }elseif($dimension=='dynamic') {
-        xmlwriter_start_element($writer,'data');
-        OC_OCS::toxml($writer,$data,'comment');
-        xmlwriter_end_element($writer);
-      }
-
-      xmlwriter_end_element($writer);
-
-      xmlwriter_end_document( $writer );
-      $txt.=xmlwriter_output_memory( $writer );
-      unset($writer);
-      return($txt);
-    }
-  }
-
-  public static function toXml($writer,$data,$node) {
-    foreach($data as $key => $value) {
-      if (is_numeric($key)) {
-        $key = $node;
-      }
-      if (is_array($value)){
-        xmlwriter_start_element($writer,$key);
-        OC_OCS::toxml($writer,$value,$node);
-        xmlwriter_end_element($writer);
-      }else{
-        xmlwriter_write_element($writer,$key,$value);
-      }
-
-    }
-  }
-
-
-
-
-  /**
-   * return the config data of this server
-   * @param string $format
-   * @return string xml/json
-   */
-  public static function apiConfig($parameters) {
-    $format = $parameters['format'] ? $parameters['format'] : OC_OCS::readdata('format','text');
-    $xml['version']='1.5';
-    $xml['website']='ownCloud';
-    $xml['host']=OCP\Util::getServerHost();
-    $xml['contact']='';
-    $xml['ssl']='false';
-    echo(OC_OCS::generatexml($format,'ok',100,'',$xml,'config','',1));
-  }
-
-
-  /**
-   * check if the provided login/apikey/password is valid
-   * @param string $format
-   * @param string $login
-   * @param string $passwd
-   * @return string xml/json
-   */
-  private static function personCheck($format,$login,$passwd) {
-    if($login<>''){
-      if(OC_User::login($login,$passwd)){
-        $xml['person']['personid']=$login;
-        echo(OC_OCS::generatexml($format,'ok',100,'',$xml,'person','check',2));
-      }else{
-        echo(OC_OCS::generatexml($format,'failed',102,'login not valid'));
-      }
-    }else{
-      echo(OC_OCS::generatexml($format,'failed',101,'please specify all mandatory fields'));
-    }
-  }
-
-
-
-  // ACTIVITY API #############################################
-
-  /**
-   * get my activities
-   * @param string $format
-   * @param string $page
-   * @param string $pagesize
-   * @return string xml/json
-   */
-  private static function activityGet($format,$page,$pagesize) {
-    $user=OC_OCS::checkpassword();
-    
-	//TODO
-
-    $txt=OC_OCS::generatexml($format,'ok',100,'',$xml,'activity','full',2,$totalcount,$pagesize);
-    echo($txt);
-  }
-
-  /**
-   * submit a activity
-   * @param string $format
-   * @param string $message
-   * @return string xml/json
-   */
-  private static function activityPut($format,$message) {
-    // not implemented in ownCloud
-    OC_OCS::checkpassword();
-    echo(OC_OCS::generatexml($format,'ok',100,''));
-  }
-
-  // PRIVATEDATA API #############################################
-
-  /**
-   * get private data and create the xml for ocs
-   * @param string $format
-   * @param string $app
-   * @param string $key
-   * @return string xml/json
-   */
-  private static function privateDataGet($format,$app="",$key="") {
-    $user=OC_OCS::checkpassword();
-	$result=OC_OCS::getData($user,$app,$key);
-    $xml=array();
-    foreach($result as $i=>$log) {
-      $xml[$i]['key']=$log['key'];
-      $xml[$i]['app']=$log['app'];
-      $xml[$i]['value']=$log['value'];
-    }
-
-
-    $txt=OC_OCS::generatexml($format, 'ok', 100, '', $xml, 'privatedata', 'full', 2, count($xml), 0);//TODO: replace 'privatedata' with 'attribute' once a new libattice has been released that works with it
-    echo($txt);
-  }
-
-  /**
-   * set private data referenced by $key to $value and generate the xml for ocs
-   * @param string $format
-   * @param string $app
-   * @param string $key
-   * @param string $value
-   * @return string xml/json
-   */
-=======
 	/**
 	* reads input date from get/post/cookies and converts the date to a special data-type
 	*
@@ -519,75 +92,112 @@
 
 		// preprocess url
 		$url = strtolower($_SERVER['REQUEST_URI']);
-		if(substr($url,(strlen($url)-1))<>'/') $url.='/';
-		$ex=explode('/',$url);
-		$paracount=count($ex);
 		$format = self::readData($method, 'format', 'text', '');
 
-		// eventhandler
+		$router = new OC_Router();
+		$router->useCollection('ocs');
 		// CONFIG
-		// apiconfig - GET - CONFIG
-		if(($method=='get') and ($ex[$paracount-3] == 'v1.php') and ($ex[$paracount-2] == 'config')){
-			OC_OCS::apiconfig($format);
+		$router->create('config', '/config.{format}')
+			->defaults(array('format' => $format))
+			->action('OC_OCS', 'apiConfig')
+			->requirements(array('format'=>'xml|json'));
 
 		// PERSON
-		// personcheck - POST - PERSON/CHECK
-		}elseif(($method=='post') and ($ex[$paracount-4] == 'v1.php') and ($ex[$paracount-3]=='person') and ($ex[$paracount-2] == 'check')){
-			$login = self::readData($method, 'login', 'text');
-			$passwd = self::readData($method, 'password', 'text');
-			OC_OCS::personcheck($format,$login,$passwd);
+		$router->create('person_check', '/person/check.{format}')
+			->post()
+			->defaults(array('format' => $format))
+			->action(function ($parameters) {
+					$format = $parameters['format'];
+					$login = OC_OCS::readData('post', 'login', 'text');
+					$passwd = OC_OCS::readData('post', 'password', 'text');
+					OC_OCS::personCheck($format,$login,$passwd);
+					})
+			->requirements(array('format'=>'xml|json'));
 
 		// ACTIVITY
 		// activityget - GET ACTIVITY   page,pagesize als urlparameter
-		}elseif(($method=='get') and ($ex[$paracount-3] == 'v1.php') and ($ex[$paracount-2] == 'activity')){
-			$page = self::readData($method, 'page', 'int', 0);
-			$pagesize = self::readData($method, 'pagesize','int', 10);
-			if($pagesize<1 or $pagesize>100) $pagesize=10;
-			OC_OCS::activityget($format,$page,$pagesize);
-
+		$router->create('activity_get', '/activity.{format}')
+			->defaults(array('format' => $format))
+			->action(function ($parameters) {
+					$format = $parameters['format'];
+					$page = OC_OCS::readData('get', 'page', 'int', 0);
+					$pagesize = OC_OCS::readData('get', 'pagesize', 'int', 10);
+					if($pagesize<1 or $pagesize>100) $pagesize=10;
+					OC_OCS::activityGet($format, $page, $pagesize);
+					})
+			->requirements(array('format'=>'xml|json'));
 		// activityput - POST ACTIVITY
-		}elseif(($method=='post') and ($ex[$paracount-3] == 'v1.php') and ($ex[$paracount-2] == 'activity')){
-			$message = self::readData($method, 'message', 'text');
-			OC_OCS::activityput($format,$message);
-
+		$router->create('activity_put', '/activity.{format}')
+			->post()
+			->defaults(array('format' => $format))
+			->action(function ($parameters) {
+					$format = $parameters['format'];
+					$message = OC_OCS::readData('post', 'message', 'text');
+					OC_OCS::activityPut($format,$message);
+					})
+			->requirements(array('format'=>'xml|json'));
 
 		// PRIVATEDATA
 		// get - GET DATA
-		}elseif(($method=='get') and ($ex[$paracount-4] == 'v1.php') and ($ex[$paracount-2] == 'getattribute')){
-			OC_OCS::privateDataGet($format);
-
-		}elseif(($method=='get') and ($ex[$paracount-5] == 'v1.php') and ($ex[$paracount-3] == 'getattribute')){
-			$app=$ex[$paracount-2];
-			OC_OCS::privateDataGet($format, $app);
-		}elseif(($method=='get') and ($ex[$paracount-6] == 'v1.php') and ($ex[$paracount-4] == 'getattribute')){
-
-			$key=$ex[$paracount-2];
-			$app=$ex[$paracount-3];
-			OC_OCS::privateDataGet($format, $app,$key);
-
+		$router->create('privatedata_get',
+				  '/privatedata/getattribute/{app}/{key}.{format}')
+			->defaults(array('app' => '', 'key' => '', 'format' => $format))
+			->action(function ($parameters) {
+					$format = $parameters['format'];
+					$app = addslashes(strip_tags($parameters['app']));
+					$key = addslashes(strip_tags($parameters['key']));
+					OC_OCS::privateDataGet($format, $app, $key);
+					})
+			->requirements(array('format'=>'xml|json'));
 		// set - POST DATA
-		}elseif(($method=='post') and ($ex[$paracount-6] == 'v1.php') and ($ex[$paracount-4] == 'setattribute')){
-			$key=$ex[$paracount-2];
-			$app=$ex[$paracount-3];
-			$value = self::readData($method, 'value', 'text');
-			OC_OCS::privatedataset($format, $app, $key, $value);
+		$router->create('privatedata_set',
+				  '/privatedata/setattribute/{app}/{key}.{format}')
+			->post()
+			->defaults(array('format' => $format))
+			->action(function ($parameters) {
+					$format = $parameters['format'];
+					$app = addslashes(strip_tags($parameters['app']));
+					$key = addslashes(strip_tags($parameters['key']));
+					$value=OC_OCS::readData('post', 'value', 'text');
+					OC_OCS::privateDataSet($format, $app, $key, $value);
+					})
+			->requirements(array('format'=>'xml|json'));
 		// delete - POST DATA
-		}elseif(($method=='post') and ($ex[$paracount-6] =='v1.php') and ($ex[$paracount-4] == 'deleteattribute')){
-			$key=$ex[$paracount-2];
-			$app=$ex[$paracount-3];
-			OC_OCS::privatedatadelete($format, $app, $key);
+		$router->create('privatedata_delete',
+				  '/privatedata/deleteattribute/{app}/{key}.{format}')
+			->post()
+			->defaults(array('format' => $format))
+			->action(function ($parameters) {
+					$format = $parameters['format'];
+					$app = addslashes(strip_tags($parameters['app']));
+					$key = addslashes(strip_tags($parameters['key']));
+					OC_OCS::privateDataDelete($format, $app, $key);
+					})
+			->requirements(array('format'=>'xml|json'));
 
 		// CLOUD
 		// quotaget 
-		}elseif(($method=='get') and ($ex[$paracount-6] == 'v1.php') and ($ex[$paracount-5]=='cloud') and ($ex[$paracount-4] == 'user') and ($ex[$paracount-2] == 'quota')){
-			$user=$ex[$paracount-3];
-			OC_OCS::quotaget($format,$user);
-
+		$router->create('quota_get',
+				  '/cloud/user/{user}.{format}')
+			->defaults(array('format' => $format))
+			->action(function ($parameters) {
+					$format = $parameters['format'];
+					$user = $parameters['user'];
+					OC_OCS::quotaGet($format, $user);
+					})
+			->requirements(array('format'=>'xml|json'));
 		// quotaset 
-		}elseif(($method=='post') and ($ex[$paracount-6] == 'v1.php') and ($ex[$paracount-5]=='cloud') and ($ex[$paracount-4] == 'user') and ($ex[$paracount-2] == 'quota')){
-			$user=$ex[$paracount-3];
-			$quota = self::readData('post', 'quota', 'int');
-			OC_OCS::quotaset($format,$user,$quota);
+		$router->create('quota_set',
+				  '/cloud/user/{user}.{format}')
+			->post()
+			->defaults(array('format' => $format))
+			->action(function ($parameters) {
+					$format = $parameters['format'];
+					$user = $parameters['user'];
+					$quota = self::readData('post', 'quota', 'int');
+					OC_OCS::quotaSet($format, $user, $quota);
+					})
+			->requirements(array('format'=>'xml|json'));
 
 
 // add more calls here
@@ -601,10 +211,9 @@
 // sharing
 // versioning
 // news (rss)
-
-
-
-		}else{
+		try {
+			$router->match($_SERVER['PATH_INFO']);
+		} catch (ResourceNotFoundException $e) {
 			$txt='Invalid query, please check the syntax. API specifications are here: http://www.freedesktop.org/wiki/Specifications/open-collaboration-services. DEBUG OUTPUT:'."\n";
 			$txt.=OC_OCS::getdebugoutput();
 			echo(OC_OCS::generatexml($format,'failed',999,$txt));
@@ -792,7 +401,8 @@
 	* @param string $format
 	* @return string xml/json
 	*/
-	private static function apiConfig($format) {
+	public static function apiConfig($parameters) {
+		$format = $parameters['format'];
 		$user=OC_OCS::checkpassword(false);
 		$url=substr(OCP\Util::getServerHost().$_SERVER['SCRIPT_NAME'],0,-11).'';
 
@@ -889,7 +499,6 @@
 	* @param string $value
 	* @return string xml/json
 	*/
->>>>>>> 856d9c0b
 	private static function privateDataSet($format, $app, $key, $value) {
 		$user=OC_OCS::checkpassword();
 		if(OC_OCS::setData($user,$app,$key,$value)){
