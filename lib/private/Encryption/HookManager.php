--- conflicted
+++ resolved
@@ -9,11 +9,8 @@
 
 use OC\Files\Filesystem;
 use OC\Files\SetupManager;
-<<<<<<< HEAD
+use OC\Files\View;
 use OCP\Encryption\IFile;
-=======
-use OC\Files\View;
->>>>>>> 31b0a44c
 use Psr\Log\LoggerInterface;
 
 class HookManager {
